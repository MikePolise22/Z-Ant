--- conflicted
+++ resolved
@@ -2,11 +2,7 @@
 {
     FLASH (rx)  : ORIGIN = 0x00000000, LENGTH = 0x00400000
     RAM   (rwx) : ORIGIN = 0x20000000, LENGTH = 0x00080000
-<<<<<<< HEAD
-    /* External RAM for large heaps/buffers (QEMU modeled) */
-=======
-    /* External SRAM modeled by QEMU; make it roomy for tests */
->>>>>>> 6b47ce5e
+
     EXT_RAM (rwx) : ORIGIN = 0x31000000, LENGTH = 0x00800000
 }
 
@@ -49,11 +45,7 @@
         __tensor_pool_end__ = .;
     } > EXT_RAM
 
-<<<<<<< HEAD
-    /* Simulated heap lives in external RAM */
-=======
-    /* Place the simulated heap in external RAM as well */
->>>>>>> 6b47ce5e
+
     .ext_heap (NOLOAD) :
     {
         . = ALIGN(8);
