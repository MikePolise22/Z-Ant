--- conflicted
+++ resolved
@@ -8,14 +8,8 @@
     _ = @import("Utils/test_utils.zig");
     _ = @import("ImageToTensor/jpeg/test_jpeg_decoder.zig");
     _ = @import("ImageToTensor/test_utils.zig");
+    _ = @import("IR_graph/IR_graph.zig");
 
-<<<<<<< HEAD
-    comptime {
-        // _ = @import("Core/Tensor/TensorMath/test_op_convolution.zig");
-        // _ = @import("Core/test_core.zig");
-        // _ = @import("Utils/test_utils.zig");
-        _ = @import("IR_graph/IR_graph.zig");
-=======
     if (test_name.len == 0 or std.mem.eql(u8, test_name, "libElementWise")) {
         _ = @import("Core/Tensor/TensorMath/test_lib_elementWise_math.zig");
     }
@@ -57,6 +51,5 @@
     }
     if (test_name.len == 0 or std.mem.eql(u8, test_name, "utils")) {
         _ = @import("Utils/test_utils.zig");
->>>>>>> 7d4b439f
     }
 }