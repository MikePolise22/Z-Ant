--- conflicted
+++ resolved
@@ -5,11 +5,6 @@
 comptime {
     // _ = @import("Core/Tensor/TensorMath/test_op_convolution.zig");
     _ = @import("Core/test_core.zig");
-<<<<<<< HEAD
-    // _ = @import("Utils/test_utils.zig");
-    // //_ = @import("CodeGen/test_oneOpModel.zig");
-    // _ = @import("Core/Tensor/TensorMath/test_lib_op_cast.zig");
-=======
     _ = @import("Utils/test_utils.zig");
     _ = @import("ImageToTensor/jpeg/test_jpeg_decoder.zig");
     _ = @import("ImageToTensor/test_utils.zig");
@@ -57,5 +52,4 @@
     // if (test_name.len == 0 or std.mem.eql(u8, test_name, "utils")) {
     //     _ = @import("Utils/test_utils.zig");
     // }
->>>>>>> 9fea8580
 }