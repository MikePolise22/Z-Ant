const std = @import("std");
const test_options = @import("test_options");
const test_name = test_options.test_name;

comptime {
<<<<<<< HEAD
    _ = @import("Core/Tensor/TensorMath/test_op_convolution.zig");
    _ = @import("Core/test_core.zig");
    _ = @import("Utils/test_utils.zig");
    _ = @import("ImageToTensor/jpeg/test_jpeg_decoder.zig");
    _ = @import("ImageToTensor/test_utils.zig");
=======
    // if (test_name.len == 0 or std.mem.eql(u8, test_name, "modelSlimTemplate")) {
    //     _ = @import("CodeGen/test_model.slim.template.zig");
    // }
    // if (test_name.len == 0 or std.mem.eql(u8, test_name, "modelTemplate")) {
    //     _ = @import("Codegen/test_model.template.zig");
    // }
    if (test_name.len == 0 or std.mem.eql(u8, test_name, "libElementWise")) {
        _ = @import("Core/Tensor/TensorMath/test_lib_elementWise_math.zig");
    }
    if (test_name.len == 0 or std.mem.eql(u8, test_name, "libLogical")) {
        _ = @import("Core/Tensor/TensorMath/test_lib_logical_math.zig");
    }
    if (test_name.len == 0 or std.mem.eql(u8, test_name, "libReduction")) {
        _ = @import("Core/Tensor/TensorMath/test_lib_reduction_math.zig");
    }
    if (test_name.len == 0 or std.mem.eql(u8, test_name, "libShape")) {
        _ = @import("Core/Tensor/TensorMath/test_lib_shape_math.zig");
    }
    if (test_name.len == 0 or std.mem.eql(u8, test_name, "opConvolution")) {
        _ = @import("Core/Tensor/TensorMath/test_op_convolution.zig");
    }
    if (test_name.len == 0 or std.mem.eql(u8, test_name, "opElu")) {
        _ = @import("Core/Tensor/TensorMath/test_op_elu.zig");
    }
    if (test_name.len == 0 or std.mem.eql(u8, test_name, "opGemm")) {
        _ = @import("Core/Tensor/TensorMath/test_op_gemm.zig");
    }
    if (test_name.len == 0 or std.mem.eql(u8, test_name, "opOneHot")) {
        _ = @import("Core/Tensor/TensorMath/test_op_oneHot.zig");
    }
    if (test_name.len == 0 or std.mem.eql(u8, test_name, "opMat")) {
        _ = @import("Core/Tensor/TensorMath/test_op_mat_mul.zig");
    }
    if (test_name.len == 0 or std.mem.eql(u8, test_name, "opPooling")) {
        _ = @import("Core/Tensor/TensorMath/test_op_pooling.zig");
    }
    if (test_name.len == 0 or std.mem.eql(u8, test_name, "tensorMath")) {
        _ = @import("Core/Tensor/TensorMath/test_tensor_math.zig");
    }
    if (test_name.len == 0 or std.mem.eql(u8, test_name, "tensor")) {
        _ = @import("Core/Tensor/test_tensor.zig");
    }
    if (test_name.len == 0 or std.mem.eql(u8, test_name, "core")) {
        _ = @import("Core/test_core.zig");
    }
    if (test_name.len == 0 or std.mem.eql(u8, test_name, "utils")) {
        _ = @import("Utils/test_utils.zig");
    }
>>>>>>> fd385012
}<|MERGE_RESOLUTION|>--- conflicted
+++ resolved
@@ -1,15 +1,15 @@
 const std = @import("std");
 const test_options = @import("test_options");
 const test_name = test_options.test_name;
-
-comptime {
-<<<<<<< HEAD
     _ = @import("Core/Tensor/TensorMath/test_op_convolution.zig");
     _ = @import("Core/test_core.zig");
     _ = @import("Utils/test_utils.zig");
     _ = @import("ImageToTensor/jpeg/test_jpeg_decoder.zig");
     _ = @import("ImageToTensor/test_utils.zig");
-=======
+
+comptime {
+
+
     // if (test_name.len == 0 or std.mem.eql(u8, test_name, "modelSlimTemplate")) {
     //     _ = @import("CodeGen/test_model.slim.template.zig");
     // }
@@ -58,5 +58,5 @@
     if (test_name.len == 0 or std.mem.eql(u8, test_name, "utils")) {
         _ = @import("Utils/test_utils.zig");
     }
->>>>>>> fd385012
+
 }