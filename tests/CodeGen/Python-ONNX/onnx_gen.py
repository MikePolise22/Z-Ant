--- conflicted
+++ resolved
@@ -62,11 +62,8 @@
 from operators.qLinearAdd import generate_qlinearadd_model
 from operators.qLinearMatMul import generate_qlinearmatmul_model
 from operators.convInteger import generate_convinteger_model
-<<<<<<< HEAD
+from operators.padConv import generate_padconv_model
 from operators.pow import generate_pow_model
-=======
-from operators.padConv import generate_padconv_model
->>>>>>> 018e6bde
 
 
 def random_shape(rank, min_dim=1, max_dim=10):
@@ -136,11 +133,8 @@
         "QLinearAdd": generate_qlinearadd_model,
         "QLinearMatMul": generate_qlinearmatmul_model,
         "ConvInteger": generate_convinteger_model,
-<<<<<<< HEAD
+        "PadConv": generate_padconv_model,
         "Pow": generate_pow_model,
-=======
-        "PadConv": generate_padconv_model,
->>>>>>> 018e6bde
     }
     
     if op_name in operator_generators:
