# Z-Ant

<div align="left">
  <img src="https://github.com/ZIGTinyBook/Z-Ant/actions/workflows/zig-tests.yml/badge.svg" alt="Zig Tests" />
  <img src="https://github.com/ZantFoundation/Z-Ant/actions/workflows/zant-benchmarks.yml/badge.svg" alt="Zig Benchamrk Tests" />
  <img src="https://github.com/ZIGTinyBook/Z-Ant/actions/workflows/zig-codegen-tests.yml/badge.svg" alt="Zig Codegen Tests" />
</div>

<!-- BEER_TIMINGS_START -->
Beer model timing (QEMU, Cortex-M55):

<<<<<<< HEAD
<<<<<<< HEAD
- Reference: 1237.21 ms
- CMSIS-NN: 823.14 ms
- Improvement: 414.07 ms (33.5%)
=======
- Reference: 917.73 ms
- CMSIS-NN: 826.83 ms
- Improvement: 90.90 ms (9.9%)
>>>>>>> 32b703a4758f37c41055236929159f1c12e59e20
=======
- Reference: 917.73 ms
- CMSIS-NN: 826.83 ms
- Improvement: 90.90 ms (9.9%)
>>>>>>> 32b703a4
<!-- BEER_TIMINGS_END -->










































<<<<<<< HEAD
=======












<<<<<<< HEAD
<<<<<<< HEAD
>>>>>>> feature
=======
>>>>>>> 32b703a4758f37c41055236929159f1c12e59e20
=======
>>>>>>> 32b703a4
![image](https://github.com/user-attachments/assets/6a5346e5-58ec-4069-8143-c3b7b03586f3)

## 🛠️ CI/CD

- `zig-tests` – regression suite covering the core runtime.
- `zig-codegen-tests` – validates generated operators and glue code.
- `zant-benchmarks` – runs the Beer end-to-end benchmark and refreshes the metrics below.

### 📈 Performance Snapshot


## Project Overview

## ✨ Why Z-Ant?

- **⚡ Microsecond** inference on ARM Cortex-M, RISC-V, x86
- **📦 Zero dependencies** - single static library deployment
- **🎯 ONNX native** - direct model deployment from ONNX
- **🔧 30+ operators** - comprehensive neural network support
- **📷 Built-in image processing** - JPEG decode + preprocessing
- **🧠 Smart optimization** - quantization, pruning, memory efficiency

## Use Cases

- **🏭 Edge AI**: Real-time anomaly detection, predictive maintenance
- **🤖 IoT & Autonomous Systems**: Lightweight AI models for drones, robots, vehicles, IoT devices
- **📱 Mobile Applications**: On-device inference for privacy-preserving AI
- **🏥 Medical Devices**: Real-time health monitoring and diagnostics
- **🎮 Gaming**: AI-powered gameplay enhancement on embedded systems

---

## 🚀 Quick Start
Prerequisites

- [Zig 0.14.x](https://ziglang.org/learn/getting-started/) *(run `./scripts/install_zig.sh` to fetch a local copy; set `ZIG_DOWNLOAD_URL=file:///absolute/path/to/zig-linux-x86_64-0.14.0.tar.xz` when working from a pre-downloaded archive)*
- `qemu-system-arm` 7.2+ *(install via `./scripts/install_qemu.sh` or your platform package manager when running the STM32 N6 QEMU harness)*

### Get Started in 2 Minutes
```bash
# Clone and verify installation
git clone https://github.com/ZantFoundation/Z-Ant.git
cd Z-Ant

# Install Zig 0.14 locally (optional if you already have it)
./scripts/install_zig.sh
# (use ZIG_DOWNLOAD_URL or ZIG_DOWNLOAD_BASE to point at a mirror if needed)
export PATH="$(pwd)/.zig-toolchain/current:$PATH"

# - put your onnx model inside /datasets/models in a folder with the same of the model to to have: /datasets/models/my_model/my_model.onnx

# - simplify and prepare the model for zant inference engine
./zant input_setter --model my_model --shape your,model,sha,pe

# - Generate test data
./zant user_tests_gen --model my_model

# --- GENERATING THE Single Node lib and test it ---
#For a N nodes model it creates N onnx models, one for each node with respective tests.
./zant onnx_extract  --model my_model

#generate libs for extracted nodes
zig build extractor-gen -Dmodel="my_model"

#test extracted nodes
zig build extractor-test -Dmodel="my_model" 

# --- GENERATING THE LIBRARY and TESTS ---
# Generate code for a specific model
zig build lib-gen -Dmodel="my_model" -Denable_user_tests [ -Ddo_export -Dlog -Dcomm ... ]

# Test the generated code
zig build lib-test -Dmodel="my_model" -Denable_user_tests [ -Ddo_export -Dlog -Dcomm ... ]

# Build the static library
zig build lib -Dmodel="my_model" [-Doptimize=Release? -Dtarget=... -Dcpu=...]

```

## 📖 Essential Commands  

**IMPORTANT**: see [ZANT CLI](docs/ZANT_CLI.md) for a better understanding and more details!

### Core Workflow
| Command | What it does |
|---------|--------------|
| `zig build test` | Verify everything works |
| `zig build codegen -Dmodel=<name>` | Generate code from ONNX model |
| `zig build lib -Dmodel=<name>` | Build deployable static library |
| `zig build test-generated-lib -Dmodel=<name>` | Test your generated code |

### Target Platforms
| Platform | Target Flag | CPU Examples |
|----------|-------------|--------------|
| **ARM Cortex-M** | `-Dtarget=thumb-freestanding` | `-Dcpu=cortex_m33`, `-Dcpu=cortex_m4`, `-Dcpu=cortex_m55` |
| **RISC-V** | `-Dtarget=riscv32-freestanding` | `-Dcpu=generic_rv32` |
| **x86/Native** | `-Dtarget=native` | (auto-detected) |

### Key Options
| Option | Description | Example |
|--------|-------------|---------|
| `-Dmodel=<name>` | Your model name | `-Dmodel=my_classifier` |
| `-Dmodel_path=<path>` | Custom ONNX file | `-Dmodel_path=models/custom.onnx` |
| `-Dlog=true` | Enable detailed logging | `-Dlog=true` |
| `-Dcomm=true` | Add comments to generated code | `-Dcomm=true` |
| `-Dstm32n6_accel=true` | Enable STM32 N6 accelerator dispatch layer | `-Dstm32n6_accel=true` |
| `-Dstm32n6_cmsis_path=/abs/path` | Optional CMSIS include root used when the accelerator flag is set | `-Dstm32n6_cmsis_path="/opt/CMSIS_6/Source"` |
| `-Dstm32n6_use_cmsis=true` | Use CMSIS Helium helpers (requires CMSIS-DSP headers or `third_party/CMSIS-NN`) | `zig build test -Dstm32n6_accel=true -Dstm32n6_use_cmsis=true` |
| `-Dstm32n6_use_ethos=true` | Enable Ethos-U execution path (requires Ethos-U driver headers) | `zig build test -Dstm32n6_accel=true -Dstm32n6_use_ethos=true` |
| `-Dstm32n6_force_native=true` | Force the STM32 N6 accelerator shim to run on the host (useful for smoke tests) | `zig build test -Dstm32n6_accel=true -Dstm32n6_force_native=true` |

### Optional SDK downloads
```bash
# Fetch CMSIS-NN into third_party/CMSIS-NN
./scripts/fetch_cmsis_nn.sh
# (set CMSIS_NN_REPO or CMSIS_NN_REF to use a mirror/specific release)
# (set CMSIS_NN_ARCHIVE=/absolute/path/to/CMSIS-NN-main.zip to install from a local archive without network access)

# Fetch the Arm Ethos-U core driver
./scripts/fetch_ethos_u_driver.sh
# (set ETHOS_U_REPO / ETHOS_U_REF to use a fork or pinned revision)
# (set ETHOS_U_ARCHIVE=/absolute/path/to/ethos-u-driver.zip for offline installs)

# Install qemu-system-arm for the STM32 N6 QEMU regression harness
./scripts/install_qemu.sh
# (requires administrator privileges; set QEMU_SKIP_APT_UPDATE=1 to skip `apt-get update` on Debian/Ubuntu)
```

### STM32 N6 accelerator testing

```bash
# Host smoke test for the C shim (builds reference/CMSIS/Ethos shared objects)
./scripts/test_stm32n6_conv.py

# Bare-metal regression harness executed inside QEMU
# Automatically discovers CMSIS-DSP / CMSIS-NN in third_party; pass --cmsis-include/--cmsis-nn-include to override.
./scripts/test_stm32n6_qemu.py --arm-prefix arm-none-eabi --repeat 3

# Sample output (PASS markers are emitted by the firmware, the harness exits immediately after the first PASS):
#   [run]   reference
#   stm32n6 reference PASS
#   ✅ reference completed in 40.57 ms
```

The script terminates QEMU as soon as the PASS banner appears, so the reported time reflects the actual firmware runtime instead of the former 3 s watchdog timeout. A non-zero exit status accompanied by `fatal: unexpected exception` indicates a crash inside the firmware before the PASS message is printed.

## 💼 Integration Examples

### CMake Integration
```cmake
target_link_libraries(your_project PUBLIC path/to/libzant.a)
```

### Arduino/Embedded C
```c
#include "lib_my_model.h"

// Optional: Set custom logging
extern void setLogFunction(void (*log_function)(uint8_t *string));

// Your inference code here
```

## 🎯 Real-World Examples

### Image Classification on Cortex-M33
```bash
# Generate optimized library for image classifier
zig build codegen -Dmodel=mobilenet_v2 -Dmodel_path=models/mobilenet.onnx
zig build lib -Dmodel=mobilenet_v2 -Dtarget=thumb-freestanding -Dcpu=cortex_m33 -Doutput_path=deployment/
```

### Multi-Platform Testing
```bash
# Test on different architectures
zig build test-generated-lib -Dmodel=my_model -Dtarget=native
zig build test-generated-lib -Dmodel=my_model -Dtarget=thumb-freestanding -Dcpu=cortex_m4
```

## 🛠️ Development

### For Contributors
```bash
# Run full test suite
zig build test --summary all

# Test heavy computational operations  
zig build test -Dheavy=true

# Test specific operator implementations
zig build op-codegen-test -Dop=Conv

# Generate and test single operations
zig build op-codegen-gen -Dop=Add
```

### Project Structure

```
Z-Ant/
├── src/                    # Core source code
│   ├── Core/              # Neural network core functionality
│   ├── CodeGen/           # Code generation engine
│   ├── ImageToTensor/     # Image preprocessing pipeline
│   ├── onnx/              # ONNX model parsing
│   └── Utils/             # Utilities and helpers
├── tests/                 # Comprehensive test suite
├── datasets/              # Sample models and test data
├── generated/             # Generated code output
├── examples/              # Arduino and microcontroller examples
└── docs/                  # Documentation and guides
```

---

## 🤝 Contributing

We welcome contributions from developers of all skill levels! Here's how to get involved:

### Getting Started
1. **Fork the repository** on GitHub
2. **Clone your fork** locally
3. **Create a feature branch** for your work
4. **Make your changes** following our coding standards
5. **Run tests** to ensure everything works
6. **Submit a pull request** for review

### Ways to Contribute
- **🐛 Bug Reports**: Found an issue? Let us know!
- **✨ Feature Requests**: Have an idea? Share it with us!
- **💻 Code Contributions**: Improve the codebase or add new features
- **📚 Documentation**: Help make the project easier to understand
- **🧪 Testing**: Write tests or improve test coverage

### Community Guidelines
- Follow our [Code of Conduct](.github/CODE_OF_CONDUCT.md)
- Check out the [Contributing Guide](docs/CONTRIBUTING.md) for detailed guidelines
- Join discussions on GitHub Issues and Discussions

### Recognition
All contributors are recognized in our [Contributors list](https://github.com/ZIGTinyBook/Z-Ant/contributors). Thank you for helping shape the future of tinyML!

---

## 📄 License

This project is licensed under the [LICENSE](LICENSE) file in the repository.

---

<div align="center">

**Join us in revolutionizing AI on edge devices! 🚀**

[GitHub](https://github.com/ZIGTinyBook/Z-Ant) • [Documentation](docs/) • [Examples](examples/) • [Community](https://github.com/ZIGTinyBook/Z-Ant/discussions)

</div>

 <|MERGE_RESOLUTION|>--- conflicted
+++ resolved
@@ -8,86 +8,13 @@
 
 <!-- BEER_TIMINGS_START -->
 Beer model timing (QEMU, Cortex-M55):
-
-<<<<<<< HEAD
-<<<<<<< HEAD
 - Reference: 1237.21 ms
 - CMSIS-NN: 823.14 ms
 - Improvement: 414.07 ms (33.5%)
-=======
-- Reference: 917.73 ms
-- CMSIS-NN: 826.83 ms
-- Improvement: 90.90 ms (9.9%)
->>>>>>> 32b703a4758f37c41055236929159f1c12e59e20
-=======
-- Reference: 917.73 ms
-- CMSIS-NN: 826.83 ms
-- Improvement: 90.90 ms (9.9%)
->>>>>>> 32b703a4
 <!-- BEER_TIMINGS_END -->
 
 
 
-
-
-
-
-
-
-
-
-
-
-
-
-
-
-
-
-
-
-
-
-
-
-
-
-
-
-
-
-
-
-
-
-
-
-
-
-
-
-
-<<<<<<< HEAD
-=======
-
-
-
-
-
-
-
-
-
-
-
-
-<<<<<<< HEAD
-<<<<<<< HEAD
->>>>>>> feature
-=======
->>>>>>> 32b703a4758f37c41055236929159f1c12e59e20
-=======
->>>>>>> 32b703a4
 ![image](https://github.com/user-attachments/assets/6a5346e5-58ec-4069-8143-c3b7b03586f3)
 
 ## 🛠️ CI/CD
