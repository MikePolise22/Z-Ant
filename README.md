# Z-Ant

<div align="left">
  <img src="https://github.com/ZIGTinyBook/Z-Ant/actions/workflows/zig-tests.yml/badge.svg" alt="Zig Tests" />
  <img src="https://github.com/ZantFoundation/Z-Ant/actions/workflows/zant-benchmarks.yml/badge.svg" alt="Zig Benchamrk Tests" />
  <img src="https://github.com/ZIGTinyBook/Z-Ant/actions/workflows/zig-codegen-tests.yml/badge.svg" alt="Zig Codegen Tests" />
</div>

<!-- BEER_TIMINGS_START -->
Beer model timing (QEMU, Cortex-M55):

<<<<<<< HEAD
- Reference: 933.72 ms
- CMSIS-NN: 812.68 ms
- Improvement: 121.04 ms (13.0%)
=======
- Reference: 1024.38 ms
- CMSIS-NN: 787.30 ms
- Improvement: 237.08 ms (23.1%)
>>>>>>> 6b47ce5e
<!-- BEER_TIMINGS_END -->



![image](https://github.com/user-attachments/assets/6a5346e5-58ec-4069-8143-c3b7b03586f3)

## 🛠️ CI/CD

- `zig-tests` – regression suite covering the core runtime.
- `zig-codegen-tests` – validates generated operators and glue code.
- `zant-benchmarks` – runs the Beer end-to-end benchmark and refreshes the metrics below.

### 📈 Performance Snapshot


## Project Overview

## ✨ Why Z-Ant?

- **⚡ Microsecond** inference on ARM Cortex-M, RISC-V, x86
- **📦 Zero dependencies** - single static library deployment
- **🎯 ONNX native** - direct model deployment from ONNX
- **🔧 30+ operators** - comprehensive neural network support
- **📷 Built-in image processing** - JPEG decode + preprocessing
- **🧠 Smart optimization** - quantization, pruning, memory efficiency

## Use Cases

- **🏭 Edge AI**: Real-time anomaly detection, predictive maintenance
- **🤖 IoT & Autonomous Systems**: Lightweight AI models for drones, robots, vehicles, IoT devices
- **📱 Mobile Applications**: On-device inference for privacy-preserving AI
- **🏥 Medical Devices**: Real-time health monitoring and diagnostics
- **🎮 Gaming**: AI-powered gameplay enhancement on embedded systems

---

## 🚀 Quick Start
Prerequisites

- [Zig 0.14.x](https://ziglang.org/learn/getting-started/) *(run `./scripts/install_zig.sh` to fetch a local copy; set `ZIG_DOWNLOAD_URL=file:///absolute/path/to/zig-linux-x86_64-0.14.0.tar.xz` when working from a pre-downloaded archive)*
- `qemu-system-arm` 7.2+ *(install via `./scripts/install_qemu.sh` or your platform package manager when running the STM32 N6 QEMU harness)*

### Get Started in 2 Minutes
```bash
# Clone and verify installation
git clone https://github.com/ZantFoundation/Z-Ant.git
cd Z-Ant

# Install Zig 0.14 locally (optional if you already have it)
./scripts/install_zig.sh
# (use ZIG_DOWNLOAD_URL or ZIG_DOWNLOAD_BASE to point at a mirror if needed)
export PATH="$(pwd)/.zig-toolchain/current:$PATH"

# - put your onnx model inside /datasets/models in a folder with the same of the model to to have: /datasets/models/my_model/my_model.onnx

# - simplify and prepare the model for zant inference engine
./zant input_setter --path /datasets/models/my_model/my_model.onnx --shape "your,model,sha,pe"

# - Generate test data
./zant user_tests_gen --model my_model

# --- GENERATING THE Single Node lib and test it ---
#For a N nodes model it creates N onnx models, one for each node with respective tests.
./zant onnx_extract --path /datasets/models/my_model/my_model.onnx

#generate libs for extracted nodes
zig build extractor-gen -Dmodel="my_model"

#test extracted nodes
zig build extractor-test -Dmodel="my_model" 

# --- GENERATING THE LIBRARY and TESTS ---
# Generate code for a specific model
zig build lib-gen -Dmodel="my_model" -Denable_user_tests [-Ddynamic -Ddo_export -Dlog -Dcomm ... ]

# Test the generated code
zig build lib-test -Dmodel="my_model" -Denable_user_tests [-Ddynamic -Ddo_export -Dlog -Dcomm ... ]

# Build the static library
zig build lib -Dmodel="my_model" [-Dtarget=... -Dcpu=...]

```

## 📖 Essential Commands  

**IMPORTANT**: see [ZANT CLI](docs/ZANT_CLI.md) for a better understanding and more details!

### Core Workflow
| Command | What it does |
|---------|--------------|
| `zig build test` | Verify everything works |
| `zig build codegen -Dmodel=<name>` | Generate code from ONNX model |
| `zig build lib -Dmodel=<name>` | Build deployable static library |
| `zig build test-generated-lib -Dmodel=<name>` | Test your generated code |

### Target Platforms
| Platform | Target Flag | CPU Examples |
|----------|-------------|--------------|
| **ARM Cortex-M** | `-Dtarget=thumb-freestanding` | `-Dcpu=cortex_m33`, `-Dcpu=cortex_m4`, `-Dcpu=cortex_m55` |
| **RISC-V** | `-Dtarget=riscv32-freestanding` | `-Dcpu=generic_rv32` |
| **x86/Native** | `-Dtarget=native` | (auto-detected) |

### Key Options
| Option | Description | Example |
|--------|-------------|---------|
| `-Dmodel=<name>` | Your model name | `-Dmodel=my_classifier` |
| `-Dmodel_path=<path>` | Custom ONNX file | `-Dmodel_path=models/custom.onnx` |
| `-Dlog=true` | Enable detailed logging | `-Dlog=true` |
| `-Dcomm=true` | Add comments to generated code | `-Dcomm=true` |
| `-Dstm32n6_accel=true` | Enable STM32 N6 accelerator dispatch layer | `-Dstm32n6_accel=true` |
| `-Dstm32n6_cmsis_path=/abs/path` | Optional CMSIS include root used when the accelerator flag is set | `-Dstm32n6_cmsis_path="/opt/CMSIS_6/Source"` |
| `-Dstm32n6_use_cmsis=true` | Use CMSIS Helium helpers (requires CMSIS-DSP headers or `third_party/CMSIS-NN`) | `zig build test -Dstm32n6_accel=true -Dstm32n6_use_cmsis=true` |
| `-Dstm32n6_use_ethos=true` | Enable Ethos-U execution path (requires Ethos-U driver headers) | `zig build test -Dstm32n6_accel=true -Dstm32n6_use_ethos=true` |
| `-Dstm32n6_force_native=true` | Force the STM32 N6 accelerator shim to run on the host (useful for smoke tests) | `zig build test -Dstm32n6_accel=true -Dstm32n6_force_native=true` |

### Optional SDK downloads
```bash
# Fetch CMSIS-NN into third_party/CMSIS-NN
./scripts/fetch_cmsis_nn.sh
# (set CMSIS_NN_REPO or CMSIS_NN_REF to use a mirror/specific release)
# (set CMSIS_NN_ARCHIVE=/absolute/path/to/CMSIS-NN-main.zip to install from a local archive without network access)

# Fetch the Arm Ethos-U core driver
./scripts/fetch_ethos_u_driver.sh
# (set ETHOS_U_REPO / ETHOS_U_REF to use a fork or pinned revision)
# (set ETHOS_U_ARCHIVE=/absolute/path/to/ethos-u-driver.zip for offline installs)

# Install qemu-system-arm for the STM32 N6 QEMU regression harness
./scripts/install_qemu.sh
# (requires administrator privileges; set QEMU_SKIP_APT_UPDATE=1 to skip `apt-get update` on Debian/Ubuntu)
```

### STM32 N6 accelerator testing

```bash
# Host smoke test for the C shim (builds reference/CMSIS/Ethos shared objects)
./scripts/test_stm32n6_conv.py

# Bare-metal regression harness executed inside QEMU
# Automatically discovers CMSIS-DSP / CMSIS-NN in third_party; pass --cmsis-include/--cmsis-nn-include to override.
./scripts/test_stm32n6_qemu.py --arm-prefix arm-none-eabi --repeat 3

# Sample output (PASS markers are emitted by the firmware, the harness exits immediately after the first PASS):
#   [run]   reference
#   stm32n6 reference PASS
#   ✅ reference completed in 40.57 ms
```

The script terminates QEMU as soon as the PASS banner appears, so the reported time reflects the actual firmware runtime instead of the former 3 s watchdog timeout. A non-zero exit status accompanied by `fatal: unexpected exception` indicates a crash inside the firmware before the PASS message is printed.

## 🔧 ONNX Tools (Python Helpers)

Z-Ant includes Python scripts for ONNX model preparation:

```bash
# Prepare your model: set input shapes and infer all tensor shapes
./zant input_setter --path model.onnx --shape 1,3,224,224

# Generate test data for validation
./zant user_tests_gen --model model.onnx --iterations 10

# Create operator test models
./zant onnx_gen --op Conv --iterations 5
```

## 💼 Integration Examples

### CMake Integration
```cmake
target_link_libraries(your_project PUBLIC path/to/libzant.a)
```

### Arduino/Embedded C
```c
#include "lib_my_model.h"

// Optional: Set custom logging
extern void setLogFunction(void (*log_function)(uint8_t *string));

// Your inference code here
```

## 🎯 Real-World Examples

### Image Classification on Cortex-M33
```bash
# Generate optimized library for image classifier
zig build codegen -Dmodel=mobilenet_v2 -Dmodel_path=models/mobilenet.onnx
zig build lib -Dmodel=mobilenet_v2 -Dtarget=thumb-freestanding -Dcpu=cortex_m33 -Doutput_path=deployment/
```

### Multi-Platform Testing
```bash
# Test on different architectures
zig build test-generated-lib -Dmodel=my_model -Dtarget=native
zig build test-generated-lib -Dmodel=my_model -Dtarget=thumb-freestanding -Dcpu=cortex_m4
```

## 🛠️ Development

### For Contributors
```bash
# Run full test suite
zig build test --summary all

# Test heavy computational operations  
zig build test -Dheavy=true

# Test specific operator implementations
zig build op-codegen-test -Dop=Conv

# Generate and test single operations
zig build op-codegen-gen -Dop=Add
```

### Project Structure

```
Z-Ant/
├── src/                    # Core source code
│   ├── Core/              # Neural network core functionality
│   ├── CodeGen/           # Code generation engine
│   ├── ImageToTensor/     # Image preprocessing pipeline
│   ├── onnx/              # ONNX model parsing
│   └── Utils/             # Utilities and helpers
├── tests/                 # Comprehensive test suite
├── datasets/              # Sample models and test data
├── generated/             # Generated code output
├── examples/              # Arduino and microcontroller examples
└── docs/                  # Documentation and guides
```

---

## 🤝 Contributing

We welcome contributions from developers of all skill levels! Here's how to get involved:

### Getting Started
1. **Fork the repository** on GitHub
2. **Clone your fork** locally
3. **Create a feature branch** for your work
4. **Make your changes** following our coding standards
5. **Run tests** to ensure everything works
6. **Submit a pull request** for review

### Ways to Contribute
- **🐛 Bug Reports**: Found an issue? Let us know!
- **✨ Feature Requests**: Have an idea? Share it with us!
- **💻 Code Contributions**: Improve the codebase or add new features
- **📚 Documentation**: Help make the project easier to understand
- **🧪 Testing**: Write tests or improve test coverage

### Community Guidelines
- Follow our [Code of Conduct](docs/CODE_OF_CONDUCT.md)
- Check out the [Contributing Guide](docs/CONTRIBUTING.md) for detailed guidelines
- Join discussions on GitHub Issues and Discussions

### Recognition
All contributors are recognized in our [Contributors list](https://github.com/ZIGTinyBook/Z-Ant/contributors). Thank you for helping shape the future of tinyML!

---

## 📄 License

This project is licensed under the [LICENSE](LICENSE) file in the repository.

---

<div align="center">

**Join us in revolutionizing AI on edge devices! 🚀**

[GitHub](https://github.com/ZIGTinyBook/Z-Ant) • [Documentation](docs/) • [Examples](examples/) • [Community](https://github.com/ZIGTinyBook/Z-Ant/discussions)

</div>

 <|MERGE_RESOLUTION|>--- conflicted
+++ resolved
@@ -9,15 +9,10 @@
 <!-- BEER_TIMINGS_START -->
 Beer model timing (QEMU, Cortex-M55):
 
-<<<<<<< HEAD
-- Reference: 933.72 ms
-- CMSIS-NN: 812.68 ms
-- Improvement: 121.04 ms (13.0%)
-=======
+
 - Reference: 1024.38 ms
 - CMSIS-NN: 787.30 ms
 - Improvement: 237.08 ms (23.1%)
->>>>>>> 6b47ce5e
 <!-- BEER_TIMINGS_END -->
 
 
