--- conflicted
+++ resolved
@@ -9,15 +9,9 @@
 <!-- BEER_TIMINGS_START -->
 Beer model timing (QEMU, Cortex-M55):
 
-<<<<<<< HEAD
-- Reference: 871.16 ms
-- CMSIS-NN: 838.36 ms
-- Improvement: 32.80 ms (3.8%)
-=======
 - Reference: 935.32 ms
 - CMSIS-NN: 833.48 ms
 - Improvement: 101.84 ms (10.9%)
->>>>>>> 829e7fe8
 <!-- BEER_TIMINGS_END -->
 
 
@@ -26,11 +20,6 @@
 
 
 
-
-<<<<<<< HEAD
-
-=======
->>>>>>> 829e7fe8
 ![image](https://github.com/user-attachments/assets/6a5346e5-58ec-4069-8143-c3b7b03586f3)
 
 ## 🛠️ CI/CD
