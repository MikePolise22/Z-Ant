--- conflicted
+++ resolved
@@ -41,8 +41,6 @@
         .optimize = optimize,
     });
 
-<<<<<<< HEAD
-=======
     // Define test options
     const test_options = b.addOptions();
     test_options.addOption(bool, "heavy", b.option(bool, "heavy", "Run heavy tests") orelse false);
@@ -51,7 +49,6 @@
     const test_name = b.option([]const u8, "test_name", "specify a test name to run") orelse "";
     test_options.addOption([]const u8, "test_name", test_name);
 
->>>>>>> f5b7904f
     unit_tests.root_module.addImport("zant", zant_mod);
     unit_tests.root_module.addImport("codegen", codeGen_mod);
 
