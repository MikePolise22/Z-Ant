--- conflicted
+++ resolved
@@ -92,7 +92,7 @@
 
     // ************************************************CODEGEN MODULE************************************************
 
-    const codeGen_mod = b.createModule(.{ .root_source_file = b.path("src/codegen/codegen.zig") });
+    const codeGen_mod = b.createModule(.{ .root_source_file = b.path("src/CodeGen/codegen.zig") });
     codeGen_mod.addImport("zant", zant_mod);
 
     // ************************************************CODEGEN EXECUTABLE************************************************
@@ -100,7 +100,7 @@
     // Define the main executable with target architecture and optimization settings.
     const codeGen_exe = b.addExecutable(.{
         .name = "Codegen",
-        .root_source_file = b.path("src/codegen/main.zig"),
+        .root_source_file = b.path("src/CodeGen/main.zig"),
         .target = target,
         .optimize = optimize,
     });
@@ -141,11 +141,7 @@
 
     const static_lib = b.addStaticLibrary(.{
         .name = "static_lib",
-<<<<<<< HEAD
         .root_source_file = b.path(lib_model_path),
-=======
-        .root_source_file = b.path("src/codeGen/static_lib.zig"),
->>>>>>> f23d4634
         .target = target,
         .optimize = optimize,
     });
