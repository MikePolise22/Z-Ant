--- conflicted
+++ resolved
@@ -102,11 +102,7 @@
         .biasShape = undefined,
         .allocator = &allocator,
     };
-<<<<<<< HEAD
     try dense_layer.init(3, 2, &rng); // Layer with 3 inputs and 2 neurons
-=======
-    try dense_layer.init(3, 2, &rng);
->>>>>>> 4d136212
     try model.addLayer(&dense_layer);
 
     std.debug.print("Weights before:\n", .{});
