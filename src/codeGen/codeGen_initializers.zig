--- conflicted
+++ resolved
@@ -1,17 +1,11 @@
 const std = @import("std");
 const utils = @import("codeGen_utils.zig");
-<<<<<<< HEAD
-const ModelOnnx = @import("onnx").ModelProto;
-const TensorProto = @import("onnx").TensorProto;
-const DataType = @import("onnx").DataType;
-const globals = @import("globals.zig");
-=======
 const zant = @import("zant");
 const onnx = zant.onnx;
 const ModelOnnx = onnx.ModelProto;
 const TensorProto = onnx.TensorProto;
 const DataType = onnx.DataType;
->>>>>>> 027a1ef6
+const globals = @import("globals.zig");
 
 /// Writes the Zig code required to initialize all tensor initializers in the ONNX model.
 /// This function generates declarations and definitions for each tensor.
