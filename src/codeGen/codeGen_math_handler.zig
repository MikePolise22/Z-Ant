const std = @import("std");
const Tensor = @import("tensor").Tensor;
const tensorMath = @import("tensor_math");
const ModelOnnx = @import("onnx").ModelProto;
const DataType = @import("onnx").DataType;
const allocator = @import("pkgAllocator").allocator;

// --- proto libs
const TensorProto = @import("onnx").TensorProto;
const NodeProto = @import("onnx").NodeProto;
const GraphProto = @import("onnx").GraphProto;
const AttributeType = @import("onnx").AttributeType;

// --- codeGen libs
const ReadyNode = @import("codeGen_predict.zig").ReadyNode;
const ReadyTensor = @import("codeGen_predict.zig").ReadyTensor;
const utils = @import("codeGen_utils.zig");
const codegen_options = @import("codegen_options");

// ----------------------------------- MATH -----------------------------------

/// This method map and write the ONNX operations with the Zant LeanTensorMath mathods
/// Follow the link for details: https://onnx.ai/onnx/operators/?utm_source=chatgpt.com
pub fn write_math_op(writer: std.fs.File.Writer, node: *ReadyNode) !void {
    if (!codegen_options.noComm) {
        try write_op_info(writer, node);
    }
    if (codegen_options.log) {
        try writer.print(
            \\ 
            \\
            \\    if (log_function) |log| {{
            \\        log(@constCast(@ptrCast("Running {s} operation...\n")));
            \\    }}
        , .{node.*.nodeProto.*.op_type});
    }

    if (std.mem.eql(u8, node.nodeProto.op_type, "Add")) {
        try write_add(writer, node);
    } else if (std.mem.eql(u8, node.nodeProto.op_type, "AveragePool")) {
        try writer.writeAll("// Handle AveragePool\n");
    } else if (std.mem.eql(u8, node.nodeProto.op_type, "BatchNormalization")) {
        try writer.writeAll("// Handle BatchNormalization\n");
    } else if (std.mem.eql(u8, node.nodeProto.op_type, "Concat")) {
        try writer.writeAll("// Handle Concat\n");
    } else if (std.mem.eql(u8, node.nodeProto.op_type, "Constant")) {
        try writer.writeAll("// Handle Constant\n");
    } else if (std.mem.eql(u8, node.nodeProto.op_type, "Conv")) {
        try write_conv(writer, node);
    } else if (std.mem.eql(u8, node.nodeProto.op_type, "Div")) {
        try write_div(writer, node);
    } else if (std.mem.eql(u8, node.nodeProto.op_type, "Flatten")) {
        try writer.writeAll("// Handle Flatten\n");
    } else if (std.mem.eql(u8, node.nodeProto.op_type, "Gather")) {
        try writer.writeAll("// Handle Gather\n");
    } else if (std.mem.eql(u8, node.nodeProto.op_type, "Gemm")) {
        try write_gemm(writer, node);
    } else if (std.mem.eql(u8, node.nodeProto.op_type, "LeakyRelu")) {
        try writer.writeAll("// Handle LeakyRelu\n");
    } else if (std.mem.eql(u8, node.nodeProto.op_type, "LogSoftmax")) {
        try writer.writeAll("// Handle LogSoftmax\n");
    } else if (std.mem.eql(u8, node.nodeProto.op_type, "MatMul")) {
        try write_matmul(writer, node);
    } else if (std.mem.eql(u8, node.nodeProto.op_type, "MaxPool")) {
        try write_maxPool(writer, node);
    } else if (std.mem.eql(u8, node.nodeProto.op_type, "Mul")) {
        try write_mul(writer, node);
    } else if (std.mem.eql(u8, node.nodeProto.op_type, "OneHot")) {
        try writer.writeAll("// Handle OneHot\n");
    } else if (std.mem.eql(u8, node.nodeProto.op_type, "Relu")) {
        try write_ReLU(writer, node);
    } else if (std.mem.eql(u8, node.nodeProto.op_type, "Reshape")) {
        try write_reshape(writer, node);
    } else if (std.mem.eql(u8, node.nodeProto.op_type, "Resize")) {
        try writer.writeAll("// Handle Resize\n");
    } else if (std.mem.eql(u8, node.nodeProto.op_type, "Sigmoid")) {
        try write_sigmoid(writer, node);
    } else if (std.mem.eql(u8, node.nodeProto.op_type, "Softmax")) {
        try write_softmax(writer, node);
    } else if (std.mem.eql(u8, node.nodeProto.op_type, "Slice")) {
        try writer.writeAll("// Handle Slice\n");
    } else if (std.mem.eql(u8, node.nodeProto.op_type, "Split")) {
        try writer.writeAll("// Handle Split\n");
    } else if (std.mem.eql(u8, node.nodeProto.op_type, "Sub")) {
        try writer.writeAll("// Handle Sub\n");
    } else if (std.mem.eql(u8, node.nodeProto.op_type, "Sum")) {
        try write_sum(writer, node);
    } else if (std.mem.eql(u8, node.nodeProto.op_type, "Transpose")) {
        try writer.writeAll("// Handle Transpose\n");
    } else {
        return error.OperationNotSupported;
    }

    try writer.writeAll(" catch return;");
}

fn write_op_info(writer: std.fs.File.Writer, node: *ReadyNode) !void {
    try writer.print(
        \\
        \\
        \\   //forwarding operation : {s}
        \\   //parameters:
        \\   //   inputs: 
    , .{node.*.nodeProto.*.op_type});

    //write the inputs
    for (node.inputs.items) |input| {
        try writer.print(
            \\
            \\   //      -> {s} 
        , .{input.name});
    }
    try writer.print(
        \\
        \\   //    outputs: 
    , .{});

    //write the outputs
    for (node.outputs.items) |output| {
        try writer.print(
            \\
            \\   //      <- {s} 
        , .{output.name});
    }
}

inline fn write_add(writer: std.fs.File.Writer, node: *ReadyNode) !void {
    // https://onnx.ai/onnx/operators/onnx__Add.html
    // INPUTS:
    //      - A (heterogeneous) - T: First operand.
    //      - B (heterogeneous) - T: Second operand.
    // OUTPUTS:
    //      - C (heterogeneous) - T: Result, has same element type as two inputs.

    _ = try writer.print(
        \\
        \\    tensMath.sum_tensors_lean(T, &tensor_{s}, @constCast(&tensor_{s}), &tensor_{s})
    , .{
        try utils.getSanitizedName(node.inputs.items[0].name), // Input tensor A
        try utils.getSanitizedName(node.inputs.items[1].name), // Input tensor B
        try utils.getSanitizedName(node.outputs.items[0].name), // Output tensor C
    });
}

inline fn write_conv(writer: std.fs.File.Writer, node: *ReadyNode) !void {
    // https://onnx.ai/onnx/operators/onnx__Conv.html
    // INPUTS:
    //      - X (heterogeneous) - T: Input data tensor
    //      - W (heterogeneous) - T: The weight tensor
    //      - B (optional, heterogeneous) - T: Optional 1D bias to be added to the convolution, has size of M.
    // OUTPUT:
    //      - Y (heterogeneous) - T: Output data tensor that contains the result of the convolution
    // ATTRIBUTES:
    //      - auto_pad - STRING (default is 'NOTSET'): auto_pad must be either NOTSET, SAME_UPPER, SAME_LOWER or VALID. Where default value is NOTSET
    //      - dilations - INTS : dilation value along each spatial axis of the filter. If not present, the dilation defaults is 1 along each spatial axis.
    //      - group - INT (default is '1'): number of groups input channels and output channels are divided into
    //      - kernel_shape - INTS : The shape of the convolution kernel. If not present, should be inferred from input W
    //      - pads - INTS : Padding for the beginning and ending along each spatial axis, it can take any value greater than or equal to 0.
    //      - strides - INTS : Stride along each spatial axis. If not present, the stride defaults is 1 along each spatial axis.

    var auto_pad: []const u8 = "NOTSET";
    var dilations: ?[]i64 = null;
    var group: i64 = 1;
    var kernel_shape: ?[]i64 = null;
    var pads: ?[]i64 = null;
    var strides: ?[]i64 = null; //mandatory

    for (node.nodeProto.attribute) |attr| {
        if (std.mem.indexOf(u8, attr.name, "auto_pad")) |_| {
            if (attr.type == AttributeType.STRING) auto_pad = attr.s else return error.ConvAuto_padNotSTRING;
        } else if (std.mem.indexOf(u8, attr.name, "dilations")) |_| {
            if (attr.type == AttributeType.INTS) dilations = attr.ints else return error.ConvDilatationNoINTS;
        } else if (std.mem.indexOf(u8, attr.name, "group")) |_| {
            if (attr.type == AttributeType.INT) group = attr.i else return error.ConvGroupNotINT;
        } else if (std.mem.indexOf(u8, attr.name, "kernel_shape")) |_| {
            if (attr.type == AttributeType.INTS) kernel_shape = attr.ints else return error.ConvKernelShapeNotINTS;
        } else if (std.mem.indexOf(u8, attr.name, "pads")) |_| {
            if (attr.type == AttributeType.INTS) pads = attr.ints else return error.ConvPadsNotINTS;
        } else if (std.mem.indexOf(u8, attr.name, "strides")) |_| {
            if (attr.type == AttributeType.INTS) strides = attr.ints else return error.ConvStridesNotINTS;
        }
    }

    //----create ?bias string
    var bias_string: []u8 = undefined;
    // Bias Tensor B is optional! verify the presence
    if (node.inputs.items.len == 3) {
        const B_name = try utils.getSanitizedName(node.inputs.items[2].name);
        bias_string = try std.mem.concat(allocator, u8, &[_][]const u8{ "@constCast(&tensor_", B_name, ")" });
    } else {
        bias_string = try std.mem.concat(allocator, u8, &[_][]const u8{"null"});
    }

    //----create stride string (mandatory)
    // TODO: implement default stride, see docs above
    if (strides == null) return error.StrideNotFound;
    const stride_string: []const u8 = try utils.i64SliceToUsizeArrayString(strides.?);

    //----create ?pads string
    var pads_string: []const u8 = undefined;
    if (pads != null) {
        pads_string = try utils.i64SliceToUsizeArrayString(pads.?);
    } else {
        pads_string = try std.mem.concat(allocator, u8, &[_][]const u8{" null"});
    }

    //----create ?dilatations string
    var dilat_string: []const u8 = undefined;
    if (dilations != null) {
        dilat_string = try utils.i64SliceToUsizeArrayString(dilations.?);
    } else {
        dilat_string = try std.mem.concat(allocator, u8, &[_][]const u8{" null"});
    }

    // pub fn OnnxConvLean(comptime T: type, input: *Tensor(T), kernel: *Tensor(T), output: *Tensor(T), bias: ?*const Tensor(T), stride: []const usize, pads: ?[]const usize, dilations: ?[]const usize, group: ?usize, auto_pad: ?[]const u8) !void
    _ = try writer.print(
        \\    
        \\    tensMath.lean_conv(
        \\        T, //type
        \\        &tensor_{s}, //input
        \\        @constCast(&tensor_{s}), //kernel
        \\        &tensor_{s}, //output
        \\        {s}, //bias
        \\        {s}, //stride
        \\        {s}, //pads
        \\        {s}, //dilatations
        \\        {}, //group
        \\        "{s}", //auto_pad
        \\    )
    , .{
        try utils.getSanitizedName(node.inputs.items[0].name), //Input
        try utils.getSanitizedName(node.inputs.items[1].name), //Kernel
        try utils.getSanitizedName(node.outputs.items[0].name), //Output
        bias_string, //Bias
        stride_string, //Strides
        pads_string, //Pads
        dilat_string, //Dilatations
        group, //Group
        auto_pad,
    });
}

inline fn write_div(writer: std.fs.File.Writer, node: *ReadyNode) !void {
    // https://onnx.ai/onnx/operators/onnx__Div.html
    // INPUTS:
    //      - A (heterogeneous) - T: First operand.
    //      - B (heterogeneous) - T: Second operand.
    // OUTPUTS:
    //      - C (heterogeneous) - T: Result, has same element type as two inputs.

    _ = try writer.print(
        \\
        \\    tensMath.div_lean(T, &tensor_{s}, &tensor_{s}, &tensor_{s})
    , .{
        try utils.getSanitizedName(node.inputs.items[0].name), // Input tensor A
        try utils.getSanitizedName(node.inputs.items[1].name), // Input tensor B
        try utils.getSanitizedName(node.outputs.items[0].name), // Output tensor C
    });
}

inline fn write_gemm(writer: std.fs.File.Writer, node: *ReadyNode) !void {
    // https://onnx.ai/onnx/operators/onnx__Gemm.html
    // INPUTS:
    //      - Input tensor A. The shape of A should be (M, K) if transA is 0, or (K, M) if transA is non-zero.
    //      - Input tensor B. The shape of B should be (K, N) if transB is 0, or (N, K) if transB is non-zero.
    //      - Optional input tensor C. If not specified, the computation is done as if C is a scalar 0. The shape of C should be unidirectional broadcastable to (M, N).
    //OUTPUTS:
    //      - Output tensor of shape (M, N).
    // ATTRIBUTES:
    //      - alpha. FLOAT (default is '1.0'): Scalar multiplier for the product of input tensors A * B.
    //      - beta - FLOAT (default is '1.0'): Scalar multiplier for input tensor C.
    //      - transA - INT (default is '0'): Whether A should be transposed
    //      - transB - INT (default is '0'): Whether B should be transposed

    var alpha: f32 = 1.0;
    var beta: f32 = 1.0;
    var transA: bool = false;
    var transB: bool = false;

    for (node.nodeProto.attribute) |attr| {
        if (std.mem.indexOf(u8, attr.name, "alpha")) |_| {
            if (attr.type == AttributeType.FLOAT) alpha = attr.f else return error.GemmAphaNotFLOAT;
        } else if (std.mem.indexOf(u8, attr.name, "beta")) |_| {
            if (attr.type == AttributeType.FLOAT) beta = attr.f else return error.GemmBetaNotFLOAT;
        } else if (std.mem.indexOf(u8, attr.name, "transA")) |_| {
            if (attr.type == AttributeType.INT) transA = if (attr.i != 0) false else true else return error.GemmTransANotINT;
        } else if (std.mem.indexOf(u8, attr.name, "transB")) |_| {
            if (attr.type == AttributeType.INT) transB = if (attr.i != 0) false else true else return error.GemmTransBNotINT;
        }
    }

    var c_tensor_string: []u8 = undefined;
    // Input Tensor C is optional! verify the presence
    if (node.inputs.items.len == 3) {
        const C_name = try utils.getSanitizedName(node.inputs.items[2].name);
        c_tensor_string = try std.mem.concat(allocator, u8, &[_][]const u8{ "@constCast(&tensor_", C_name, ")" });
    } else {
        c_tensor_string = try std.mem.concat(allocator, u8, &[_][]const u8{" null"});
    }

    _ = try writer.print(
        \\
        \\    tensMath.gemm_lean(T, &tensor_{s}, @constCast(&tensor_{s}), {s}, {}, {}, {}, {}, &tensor_{s} )
    , .{
        try utils.getSanitizedName(node.inputs.items[0].name), // Input tensor A
        try utils.getSanitizedName(node.inputs.items[1].name), // Input tensor B
        c_tensor_string,
        alpha,
        beta,
        transA,
        transB,
        try utils.getSanitizedName(node.outputs.items[0].name), // Output
    });
}

<<<<<<< HEAD
inline fn write_maxPool(writer: std.fs.File.Writer, node: *ReadyNode) !void {
    //https://onnx.ai/onnx/operators/onnx__MaxPool.html
    // INPUTS:
    //      - X (heterogeneous) - T: Input data tensor
    // OUTPUTS:
    //      - Y (heterogeneous) - T: Output data tensor from average or max pooling across the input tensor.
    //      - (NOT IMPLEMENTED) Indices (optional, heterogeneous) - I: Indices tensor from max pooling across the input tensor.
    // ATTRIBUTES:
    //      - auto_pad - STRING (default is 'NOTSET'): auto_pad must be either NOTSET, SAME_UPPER, SAME_LOWER or VALID
    //      - ceil_mode - INT (default is '0'): Whether to use ceil or floor (default) to compute the output shape
    //      - dilations - INTS : Dilation value along each spatial axis of filter. If not present, the dilation defaults to 1 along each spatial axis
    //      - kernel_shape - INTS (required) : The size of the kernel along each axis.
    //      - pads - INTS : Padding for the beginning and ending along each spatial axis, it can take any value greater than or equal to 0.
    //      - storage_order - INT (default is '0'): The storage order of the tensor. 0 is row major, and 1 is column major. This attribute is used only to convert an n-tuple index value into a single integer value for producing the second output.
    //      - strides - INTS : Stride along each spatial axis. If not present, the stride defaults to 1 along each spatial axis.

    var auto_pad: []const u8 = "NOTSET";
    var ceil_mode: i64 = 0;
    var dilations: ?[]i64 = null;
    var kernel_shape: ?[]i64 = null; //mandatory
    var pads: ?[]i64 = null;
    var storage_order: i64 = 0;
    var strides: ?[]i64 = null;

    for (node.nodeProto.attribute) |attr| {
        if (std.mem.indexOf(u8, attr.name, "auto_pad")) |_| {
            if (attr.type == AttributeType.STRING) auto_pad = attr.s else return error.MaxPoolAuto_padNotSTRING;
        } else if (std.mem.indexOf(u8, attr.name, "ceil_mode")) |_| {
            if (attr.type == AttributeType.INT) ceil_mode = attr.i else return error.MaxPoolCeil_modeNotINT;
        } else if (std.mem.indexOf(u8, attr.name, "dilations")) |_| {
            if (attr.type == AttributeType.INTS) dilations = attr.ints else return error.MaxPoolDilatationNoINTS;
        } else if (std.mem.indexOf(u8, attr.name, "kernel_shape")) |_| {
            if (attr.type == AttributeType.INTS) kernel_shape = attr.ints else return error.MaxPoolKernelShapeNotINTS;
        } else if (std.mem.indexOf(u8, attr.name, "pads")) |_| {
            if (attr.type == AttributeType.INTS) pads = attr.ints else return error.MaxPoolPadsNotINTS;
        } else if (std.mem.indexOf(u8, attr.name, "storage_order")) |_| {
            if (attr.type == AttributeType.INT) storage_order = attr.i else return error.MaxPoolStorage_orderNotINT;
        } else if (std.mem.indexOf(u8, attr.name, "strides")) |_| {
            if (attr.type == AttributeType.INTS) strides = attr.ints else return error.MaxPoolStridesNotINTS;
        }
    }

    //----create kernel_shape string
    var kernel_shape_string: []const u8 = undefined;
    if (kernel_shape != null) {
        kernel_shape_string = try utils.i64SliceToUsizeArrayString(kernel_shape.?);
    } else {
        return error.Kernel_shapeNotFound;
    }

    //----create strides string
    var strides_string: []const u8 = undefined;
    if (strides != null) {
        strides_string = try utils.i64SliceToUsizeArrayString(strides.?);
    } else {
        return error.StridesNotFound;
    }

    //----create dilations string
    var dilations_string: []const u8 = undefined;
    if (dilations != null) {
        dilations_string = try utils.i64SliceToUsizeArrayString(dilations.?);
    } else {
        dilations_string = try utils.i64SliceToUsizeArrayString(&[_]i64{ 1, 1, 1, 1 }); // TODO: It is hardcoded in 4D, not the most elegant solution
    }

    //----create pads string
    var pads_string: []const u8 = undefined;
    if (pads != null) {
        pads_string = try utils.i64SliceToUsizeArrayString(pads.?);
    } else {
        return error.PadsNotFound;
    }

    // pub fn lean_onnx_maxpool(
    //     comptime T: type,
    //     input: *Tensor(T),
    //     output: *Tensor(T),
    //     kernel_shape: []const usize,
    //     strides: []const usize,
    //     dilations: []const usize,
    //     pads: []const usize,
    //     auto_pad: AutoPadType,
    // ) !void

    _ = try writer.print(
        \\
        \\    tensMath.lean_onnx_maxpool(
        \\        T,
        \\        &tensor_{s}, //Input
        \\        &tensor_{s}, //Output
        \\        {s}, //kernel_shape
        \\        {s}, //strides
        \\        {s}, //dilations
        \\        {s}, //pads
        \\        "{s}", //auto_pad
        \\    )
    , .{
        try utils.getSanitizedName(node.inputs.items[0].name), //Input
        try utils.getSanitizedName(node.outputs.items[0].name), //Output
        kernel_shape_string, //kernel_shape
        strides_string, //strides
        dilations_string, //dilatations
        pads_string, //pads
        auto_pad, //auto_pad
=======
inline fn write_matmul(writer: std.fs.File.Writer, node: *ReadyNode) !void {
    // https://onnx.ai/onnx/operators/onnx__MatMul.html
    // INPUTS:
    //      - A (heterogeneous) - T: First operand.
    //      - B (heterogeneous) - T: Second operand.
    // OUTPUTS:
    //      - C (heterogeneous) - T: Result, has same element type as two inputs.

    _ = try writer.print(
        \\
        \\    tensMath.matmul_lean(T, &tensor_{s}, @constCast(&tensor_{s}), &tensor_{s})
    , .{
        try utils.getSanitizedName(node.inputs.items[0].name), // Input tensor A
        try utils.getSanitizedName(node.inputs.items[1].name), // Input tensor B
        try utils.getSanitizedName(node.outputs.items[0].name), // Output tensor C
>>>>>>> 4b928d9c
    });
}

inline fn write_mul(writer: std.fs.File.Writer, node: *ReadyNode) !void {
    // https://onnx.ai/onnx/operators/onnx__Mul.html
    // INPUTS:
    //      - A (heterogeneous) - T: First operand.
    //      - B (heterogeneous) - T: Second operand.
    // OUTPUTS:
    //      - C (heterogeneous) - T: Result, has same element type as two inputs.

    _ = try writer.print(
        \\
        \\    tensMath.mul_lean(T, &tensor_{s}, @constCast(&tensor_{s}), &tensor_{s})
    , .{
        try utils.getSanitizedName(node.inputs.items[0].name), // Input tensor A
        try utils.getSanitizedName(node.inputs.items[1].name), // Input tensor B
        try utils.getSanitizedName(node.outputs.items[0].name), // Output tensor C
    });
}

inline fn write_ReLU(writer: std.fs.File.Writer, node: *ReadyNode) !void {
    //node.inputs.items[0] -> input
    //node.outputs.items[0] -> output

    _ = try writer.print(
        \\
        \\    tensMath.ReLU_lean(T, &tensor_{s}, &tensor_{s})
    , .{
        try utils.getSanitizedName(node.inputs.items[0].name),
        try utils.getSanitizedName(node.outputs.items[0].name),
    });
}

inline fn write_reshape(writer: std.fs.File.Writer, node: *ReadyNode) !void {
    // https://onnx.ai/onnx/operators/onnx__Reshape.html
    // INPUTS:
    //      - data (heterogeneous) - T: An input tensor.
    //      - shape (heterogeneous) - tensor(int64): Specified shape for output.
    // OUTPUTS:
    //      - reshaped (heterogeneous) - T: Reshaped data.
    // ATTRIBUTES:
    //      - allowzero - INT (default is '0'): Whether to allow zeros in shape tensor

    var allowzer: bool = false;
    for (node.nodeProto.attribute) |attr| {
        if (std.mem.indexOf(u8, attr.name, "allowzero")) |_| {
            if (attr.type == AttributeType.INT) allowzer = attr.i != 0;
        }
    }

    const shape_name = try utils.getSanitizedName(node.inputs.items[1].name);
    _ = try writer.print(
        \\
        \\    var shape_usize_{s} = [_]usize{{ for (tensor_{s}.data) |v| @as(usize, @intCast(v)) }};
        \\    tensMath.reshape_lean(T, @constCast(&tensor_{s}), &shape_usize, {}, &tensor_{s})
    , .{
        shape_name,
        try utils.getSanitizedName(node.inputs.items[0].name), // Input tensor
        allowzer,
        try utils.getSanitizedName(node.outputs.items[0].name), // Output tensor
    });
}

inline fn write_sigmoid(writer: std.fs.File.Writer, node: *ReadyNode) !void {
    //node.inputs.items[0] -> input
    //node.outputs.items[0] -> output

    _ = try writer.print(
        \\
        \\    tensMath.sigmoid_lean(T, &tensor_{s}, &tensor_{s})
    , .{
        try utils.getSanitizedName(node.inputs.items[0].name),
        try utils.getSanitizedName(node.outputs.items[0].name),
    });
}

inline fn write_softmax(writer: std.fs.File.Writer, node: *ReadyNode) !void {
    //node.inputs.items[0] -> input
    //node.outputs.items[0] -> output

    _ = try writer.print(
        \\
        \\    tensMath.softmax_lean(T, &tensor_{s}, &tensor_{s})
    , .{
        try utils.getSanitizedName(node.inputs.items[0].name),
        try utils.getSanitizedName(node.outputs.items[0].name),
    });
}

inline fn write_sum(writer: std.fs.File.Writer, node: *ReadyNode) !void {
    // https://onnx.ai/onnx/operators/onnx__Sum.html
    // INPUTS:
    //      - list of tensors
    // OUTPUTS:
    //      - sum (heterogeneous) - T: Output tensor.

    //Writing the tensor list with all the inputs
    _ = try writer.print(
        \\
        \\    const my_tensor_list = [_]*Tensor(T){{
    , .{});

    for (node.inputs.items, 0..) |tens, idx| {
        if (idx > 0) {
            _ = try writer.print(", ", .{});
        }
        _ = try writer.print(
            \\tensor_{s}
        , .{try utils.getSanitizedName(tens.name)});
    }

    _ = try writer.print("}}", .{});

    _ = try writer.print(
        \\
        \\    tensMath.sum_tensor_list_lean(T, T, &my_tensor_list, &tensor_{s})
    , .{try utils.getSanitizedName(node.outputs.items[0].name)});
}

// ----------------------------------- SHAPE inference -----------------------------------

pub fn compute_output_shape(readyNode: *ReadyNode) !void {
    if (std.mem.eql(u8, readyNode.nodeProto.op_type, "Add")) {
        //https://onnx.ai/onnx/operators/onnx__Add.html
        readyNode.outputs.items[0].shape = readyNode.inputs.items[0].shape;
    } else if (std.mem.eql(u8, readyNode.nodeProto.op_type, "Concat")) {
        // TODO
    } else if (std.mem.eql(u8, readyNode.nodeProto.op_type, "Constant")) {
        //https://onnx.ai/onnx/operators/onnx__Constant.html
        try compute_constant_output_shape(readyNode);
    } else if (std.mem.eql(u8, readyNode.nodeProto.op_type, "Conv")) {
        //https://onnx.ai/onnx/operators/onnx__Conv.html
        try compute_conv_output_shape(readyNode);
    } else if (std.mem.eql(u8, readyNode.nodeProto.op_type, "Div")) {
        //https://onnx.ai/onnx/operators/onnx__Div.html
        readyNode.outputs.items[0].shape = readyNode.inputs.items[1].shape;
    } else if (std.mem.eql(u8, readyNode.nodeProto.op_type, "Flatten")) {
        // TODO
    } else if (std.mem.eql(u8, readyNode.nodeProto.op_type, "Gather")) {
        // TODO
    } else if (std.mem.eql(u8, readyNode.nodeProto.op_type, "Gemm")) {
        //https://onnx.ai/onnx/operators/onnx__Gemm.html
        try compute_gemm_output_shape(readyNode);
    } else if (std.mem.eql(u8, readyNode.nodeProto.op_type, "LeakyRelu")) {
        // TODO
    } else if (std.mem.eql(u8, readyNode.nodeProto.op_type, "LogSoftmax")) {
        // TODO
    } else if (std.mem.eql(u8, readyNode.nodeProto.op_type, "MatMul")) {
        // TODO
    } else if (std.mem.eql(u8, readyNode.nodeProto.op_type, "MaxPool")) {
        try compute_maxPool_output_shape(readyNode);
    } else if (std.mem.eql(u8, readyNode.nodeProto.op_type, "Mul")) {
        //https://onnx.ai/onnx/operators/onnx__Mul.html
        try compute_mul_output_shape(readyNode);
    } else if (std.mem.eql(u8, readyNode.nodeProto.op_type, "OneHot")) {
        // TODO
    } else if (std.mem.eql(u8, readyNode.nodeProto.op_type, "Relu")) {
        //https://onnx.ai/onnx/operators/onnx__Relu.html
        try compute_ReLU_output_shape(readyNode);
    } else if (std.mem.eql(u8, readyNode.nodeProto.op_type, "Reshape")) {
        // TODO
    } else if (std.mem.eql(u8, readyNode.nodeProto.op_type, "Resize")) {
        // TODO
    } else if (std.mem.eql(u8, readyNode.nodeProto.op_type, "Shape")) {
        // TODO
    } else if (std.mem.eql(u8, readyNode.nodeProto.op_type, "Sigmoid")) {
        // TODO
    } else if (std.mem.eql(u8, readyNode.nodeProto.op_type, "Softmax")) {
        //https://onnx.ai/onnx/operators/onnx__Softmax.html
        try compute_softmax_output_shape(readyNode);
    } else if (std.mem.eql(u8, readyNode.nodeProto.op_type, "Slice")) {
        // TODO
    } else if (std.mem.eql(u8, readyNode.nodeProto.op_type, "Split")) {
        // TODO
    } else if (std.mem.eql(u8, readyNode.nodeProto.op_type, "Sub")) {
        // TODO
    } else if (std.mem.eql(u8, readyNode.nodeProto.op_type, "Transpose")) {
        // TODO
    } else {
        std.debug.print("\n\n ERROR! output shape computation for {s} is not available in codeGen_math_handler.compute_output_shape() \n\n", .{readyNode.nodeProto.op_type});
        return error.OperationNotSupported;
    }
}

// ---------------- SHAPE COMPUTATION METHODS ----------------

inline fn compute_constant_output_shape(readyNode: *ReadyNode) !void {
    std.debug.print("\n====== compute_constant_output_shape node: {s}======", .{readyNode.nodeProto.name.?});
    const shape = try utils.getConstantTensorDims(readyNode.nodeProto);
    std.debug.print("\n output_shape: []i64 = {any}", .{shape});
    readyNode.outputs.items[0].shape = shape;
}

inline fn compute_ReLU_output_shape(readyNode: *ReadyNode) !void {
    std.debug.print("\n====== compute_ReLU_output_shape node: {s}======", .{readyNode.nodeProto.name.?});
    std.debug.print("\n input_shape: []i64 = {any}", .{readyNode.inputs.items[0].shape});
    readyNode.outputs.items[0].shape = readyNode.inputs.items[0].shape;
}

inline fn compute_softmax_output_shape(readyNode: *ReadyNode) !void {
    std.debug.print("\n====== compute_softmax_output_shape node: {s}======", .{readyNode.nodeProto.name.?});
    std.debug.print("\n input_shape: []i64 = {any}", .{readyNode.inputs.items[0].shape});
    readyNode.outputs.items[0].shape = readyNode.inputs.items[0].shape;
}

inline fn compute_gemm_output_shape(readyNode: *ReadyNode) !void {
    std.debug.print("\n====== compute_gemm_output_shape node: {s}======", .{readyNode.nodeProto.name.?});
    std.debug.print("\n input_shape: []i64 = {any}", .{readyNode.inputs.items[0].shape});
    std.debug.print("\n weight_shape: []i64 = {any}", .{readyNode.inputs.items[1].shape});
    std.debug.print("\n bias_shape: []i64 = {any}", .{readyNode.inputs.items[2].shape});
    readyNode.outputs.items[0].shape = readyNode.inputs.items[2].shape;
}

inline fn compute_mul_output_shape(readyNode: *ReadyNode) !void {
    std.debug.print("\n====== compute_mul_output_shape node: {s}======", .{readyNode.nodeProto.name.?});
    std.debug.print("\n input_a_shape: []i64 = {any}", .{readyNode.inputs.items[0].shape});
    std.debug.print("\n input_b_shape: []i64 = {any}", .{readyNode.inputs.items[1].shape});

    const shape_len = readyNode.outputs.items[0].shape.len;
    var newShape = try allocator.alloc(i64, shape_len);
    @memcpy(newShape, readyNode.inputs.items[0].shape);
    newShape[shape_len - 1] = readyNode.inputs.items[1].shape[shape_len - 1];
    readyNode.outputs.items[0].shape = newShape;
}

inline fn compute_conv_output_shape(readyNode: *ReadyNode) !void {
    std.debug.print("\n====== compute_conv_output_shape node: {s}======", .{readyNode.nodeProto.name.?});
    const input_shape: []const i64 = readyNode.inputs.items[0].shape;
    const kernel_shape: []const i64 = readyNode.inputs.items[1].shape;
    const stride = readyNode.nodeProto.attribute[1].ints;

    std.debug.print("\n input_shape: []i64 = {any}", .{input_shape});
    std.debug.print("\n kernel_shape: []i64 = {any}", .{kernel_shape});
    std.debug.print("\n stride: []i64 = {any}", .{stride});

    readyNode.outputs.items[0].shape = try utils.usizeSliceToI64Slice(
        @constCast(
            &try tensorMath.get_convolution_output_shape(
                try utils.i64SliceToUsizeSlice(input_shape),
                try utils.i64SliceToUsizeSlice(kernel_shape),
                try utils.i64SliceToUsizeSlice(stride),
            ),
        ),
    );
    std.debug.print("\n output_shape: []i64 = {any}", .{readyNode.outputs.items[0].shape});
}

inline fn compute_maxPool_output_shape(readyNode: *ReadyNode) !void {
    std.debug.print("\n====== compute_maxPool_output_shape node: {s}======", .{readyNode.nodeProto.name.?});
    const input_shape: []const i64 = readyNode.inputs.items[0].shape;
    const kernel_shape = readyNode.nodeProto.attribute[0].ints;
    const stride = readyNode.nodeProto.attribute[1].ints;

    std.debug.print("\n input_shape: []i64 = {any}", .{input_shape});
    std.debug.print("\n kernel_shape: []i64 = {any}", .{kernel_shape});
    std.debug.print("\n stride: []i64 = {any}", .{stride});

    const kernel_2d = [2]usize{ @intCast(kernel_shape[0]), @intCast(kernel_shape[1]) };
    const stride_2d = [2]usize{ @intCast(stride[0]), @intCast(stride[1]) };

    readyNode.outputs.items[0].shape = try utils.usizeSliceToI64Slice(
        @constCast(
            &try tensorMath.get_pooling_output_shape(
                try utils.i64SliceToUsizeSlice(input_shape),
                kernel_2d,
                stride_2d,
            ),
        ),
    );
    std.debug.print("\n output_shape: []i64 = {any}", .{readyNode.outputs.items[0].shape});
}<|MERGE_RESOLUTION|>--- conflicted
+++ resolved
@@ -313,7 +313,24 @@
     });
 }
 
-<<<<<<< HEAD
+inline fn write_matmul(writer: std.fs.File.Writer, node: *ReadyNode) !void {
+    // https://onnx.ai/onnx/operators/onnx__MatMul.html
+    // INPUTS:
+    //      - A (heterogeneous) - T: First operand.
+    //      - B (heterogeneous) - T: Second operand.
+    // OUTPUTS:
+    //      - C (heterogeneous) - T: Result, has same element type as two inputs.
+
+    _ = try writer.print(
+        \\
+        \\    tensMath.matmul_lean(T, &tensor_{s}, @constCast(&tensor_{s}), &tensor_{s})
+    , .{
+        try utils.getSanitizedName(node.inputs.items[0].name), // Input tensor A
+        try utils.getSanitizedName(node.inputs.items[1].name), // Input tensor B
+        try utils.getSanitizedName(node.outputs.items[0].name), // Output tensor C
+    });
+}
+
 inline fn write_maxPool(writer: std.fs.File.Writer, node: *ReadyNode) !void {
     //https://onnx.ai/onnx/operators/onnx__MaxPool.html
     // INPUTS:
@@ -419,23 +436,6 @@
         dilations_string, //dilatations
         pads_string, //pads
         auto_pad, //auto_pad
-=======
-inline fn write_matmul(writer: std.fs.File.Writer, node: *ReadyNode) !void {
-    // https://onnx.ai/onnx/operators/onnx__MatMul.html
-    // INPUTS:
-    //      - A (heterogeneous) - T: First operand.
-    //      - B (heterogeneous) - T: Second operand.
-    // OUTPUTS:
-    //      - C (heterogeneous) - T: Result, has same element type as two inputs.
-
-    _ = try writer.print(
-        \\
-        \\    tensMath.matmul_lean(T, &tensor_{s}, @constCast(&tensor_{s}), &tensor_{s})
-    , .{
-        try utils.getSanitizedName(node.inputs.items[0].name), // Input tensor A
-        try utils.getSanitizedName(node.inputs.items[1].name), // Input tensor B
-        try utils.getSanitizedName(node.outputs.items[0].name), // Output tensor C
->>>>>>> 4b928d9c
     });
 }
 
