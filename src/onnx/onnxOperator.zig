--- conflicted
+++ resolved
@@ -26,11 +26,8 @@
     GLOBALAVERAGEPOOL,
     IDENTITY,
     LEAKYRELU,
-<<<<<<< HEAD
+    LOG,
     LOOP,
-=======
-    LOG,
->>>>>>> 7be87e3b
     MATMUL,
     MAXPOOL,
     MIN,
