const std = @import("std");
const tensor = @import("tensor");
const layer = @import("layer");
const denselayer = @import("denselayer").DenseLayer;
const convlayer = @import("convLayer").ConvolutionalLayer;
const flattenlayer = @import("flattenLayer").FlattenLayer;
const activationlayer = @import("activationlayer").ActivationLayer;
const Model = @import("model").Model;
const loader = @import("dataloader");
const ActivationType = @import("activation_function").ActivationType;
const LossType = @import("loss").LossType;
const Trainer = @import("trainer");
const InfoAllocator = @import("info_allocator");

pub fn main() !void {
    const allocator = @import("pkgAllocator").allocator;

    var model = Model(f64){
        .layers = undefined,
        .allocator = &allocator,
        .input_tensor = undefined,
    };
    try model.init();

<<<<<<< HEAD
    var conv_layer = convlayer(f64){
=======
    //layer 0 ----------------------------------------------------------------------------
    var conv_layer = convlayer(f64, &allocator){
>>>>>>> 220bedf3
        .weights = undefined,
        .bias = undefined,
        .input = undefined,
        .output = undefined,
        .input_channels = 0,
        .output_channels = 0,
        .kernel_size = undefined,
        .w_gradients = undefined,
        .b_gradients = undefined,
        .allocator = &allocator,
    };
    var layer_ = conv_layer.create();
    try layer_.init(&allocator, @constCast(&struct {
        input_channels: usize,
        output_channels: usize,
        kernel_size: [2]usize,
    }{
        .input_channels = 1,
        .output_channels = 32,
        .kernel_size = .{ 3, 3 },
    }));
    try model.addLayer(layer_);

    // var layer1Activ = activationlayer(f64, &allocator){
    //     .input = undefined,
    //     .output = undefined,
    //     .n_inputs = 0,
    //     .n_neurons = 0,
    //     .activationFunction = ActivationType.ReLU,
    //     .allocator = &allocator,
    // };
    // var layer1_act = activationlayer(f64, &allocator).create(&layer1Activ);
    // try layer1_act.init(@constCast(&struct {
    //     n_inputs: usize,
    //     n_neurons: usize,
    // }{
    //     .n_inputs = 64,
    //     .n_neurons = 64,
    // }));
    // try model.addLayer(layer1_act);

<<<<<<< HEAD
    var conv_layer2 = convlayer(f64){
=======
    //layer 1 ----------------------------------------------------------------------------
    var conv_layer2 = convlayer(f64, &allocator){
>>>>>>> 220bedf3
        .weights = undefined,
        .bias = undefined,
        .input = undefined,
        .output = undefined,
        .input_channels = 0,
        .output_channels = 0,
        .kernel_size = undefined,
        .w_gradients = undefined,
        .b_gradients = undefined,
        .allocator = &allocator,
    };
    var layer2_ = conv_layer2.create();
    try layer2_.init(&allocator, @constCast(&struct {
        input_channels: usize,
        output_channels: usize,
        kernel_size: [2]usize,
    }{
        .input_channels = 32,
        .output_channels = 32,
        .kernel_size = .{ 3, 3 },
    }));
    try model.addLayer(layer2_);

    // var layer2Activ = activationlayer(f64, &allocator){
    //     .input = undefined,
    //     .output = undefined,
    //     .n_inputs = 0,
    //     .n_neurons = 0,
    //     .activationFunction = ActivationType.ReLU,
    //     .allocator = &allocator,
    // };
    // var layer2_act = activationlayer(f64, &allocator).create(&layer2Activ);
    // try layer2_act.init(@constCast(&struct {
    //     n_inputs: usize,
    //     n_neurons: usize,
    // }{
    //     .n_inputs = 64,
    //     .n_neurons = 64,
    // }));
    // try model.addLayer(layer2_act);

<<<<<<< HEAD
    var flatten_layer = flattenlayer(f64){
=======
    //layer 2 ----------------------------------------------------------------------------
    var flatten_layer = flattenlayer(f64, &allocator){
>>>>>>> 220bedf3
        .input = undefined,
        .output = undefined,
        .allocator = &allocator,
    };
    var Flattenlayer = flatten_layer.create();

    // Initialize the Flatten layer with placeholder args
    var init_args = flattenlayer(f64).FlattenInitArgs{
        .placeholder = true,
    };
    try Flattenlayer.init(&allocator, &init_args);

    try model.addLayer(Flattenlayer);

<<<<<<< HEAD
    var layer3 = denselayer(f64){
=======
    //layer 3 ----------------------------------------------------------------------------
    var layer3 = denselayer(f64, &allocator){
>>>>>>> 220bedf3
        .weights = undefined,
        .bias = undefined,
        .input = undefined,
        .output = undefined,
        .n_inputs = 0,
        .n_neurons = 0,
        .w_gradients = undefined,
        .b_gradients = undefined,
        .allocator = undefined,
    };
<<<<<<< HEAD
    //layer 3: 64 inputs, 10 neurons
    var layer3_ = denselayer(f64).create(&layer3);
    try layer3_.init(&allocator, @constCast(&struct {
=======

    var layer3_ = denselayer(f64, &allocator).create(&layer3);
    try layer3_.init(@constCast(&struct {
>>>>>>> 220bedf3
        n_inputs: usize,
        n_neurons: usize,
    }{
        .n_inputs = 18432,
        .n_neurons = 10,
    }));
    try model.addLayer(layer3_);

<<<<<<< HEAD
    var layer3Activ = activationlayer(f64){
=======
    //layer 4 ----------------------------------------------------------------------------
    var layer3Activ = activationlayer(f64, &allocator){
>>>>>>> 220bedf3
        .input = undefined,
        .output = undefined,
        .n_inputs = 0,
        .n_neurons = 0,
        .activationFunction = ActivationType.Softmax,
        .allocator = &allocator,
    };
    var layer3_act = activationlayer(f64).create(&layer3Activ);
    try layer3_act.init(&allocator, @constCast(&struct {
        n_inputs: usize,
        n_neurons: usize,
    }{
        .n_inputs = 18432,
        .n_neurons = 10,
    }));
    try model.addLayer(layer3_act);

    var load = loader.DataLoader(f64, u8, u8, 32, 3){
        .X = undefined,
        .y = undefined,
        .xTensor = undefined,
        .yTensor = undefined,
        .XBatch = undefined,
        .yBatch = undefined,
    };

    const image_file_name: []const u8 = "t10k-images-idx3-ubyte";
    const label_file_name: []const u8 = "t10k-labels-idx1-ubyte";

    try load.loadMNIST2DDataParallel(&allocator, image_file_name, label_file_name);

    try Trainer.TrainDataLoader2D(
        f64, //The data type for the tensor elements in the model
        u8, //The data type for the input tensor (X)
        u8, //The data type for the output tensor (Y)
        &allocator, //Memory allocator for dynamic allocations during training
        32, //The number of samples in each batch
        784, //The number of features in each input sample
        &model, //A pointer to the model to be trained
        &load, //A pointer to the `DataLoader` that provides data batches
        3, //The total number of epochs to train for
        LossType.CCE, //The type of loss function used during training
        0.005,
        0.8, //Training size
    );

    model.deinit();
}<|MERGE_RESOLUTION|>--- conflicted
+++ resolved
@@ -22,12 +22,7 @@
     };
     try model.init();
 
-<<<<<<< HEAD
     var conv_layer = convlayer(f64){
-=======
-    //layer 0 ----------------------------------------------------------------------------
-    var conv_layer = convlayer(f64, &allocator){
->>>>>>> 220bedf3
         .weights = undefined,
         .bias = undefined,
         .input = undefined,
@@ -69,12 +64,8 @@
     // }));
     // try model.addLayer(layer1_act);
 
-<<<<<<< HEAD
+    //layer 1 ----------------------------------------------------------------------------
     var conv_layer2 = convlayer(f64){
-=======
-    //layer 1 ----------------------------------------------------------------------------
-    var conv_layer2 = convlayer(f64, &allocator){
->>>>>>> 220bedf3
         .weights = undefined,
         .bias = undefined,
         .input = undefined,
@@ -116,12 +107,8 @@
     // }));
     // try model.addLayer(layer2_act);
 
-<<<<<<< HEAD
+    //layer 2 ----------------------------------------------------------------------------
     var flatten_layer = flattenlayer(f64){
-=======
-    //layer 2 ----------------------------------------------------------------------------
-    var flatten_layer = flattenlayer(f64, &allocator){
->>>>>>> 220bedf3
         .input = undefined,
         .output = undefined,
         .allocator = &allocator,
@@ -136,12 +123,8 @@
 
     try model.addLayer(Flattenlayer);
 
-<<<<<<< HEAD
+    //layer 3 ----------------------------------------------------------------------------
     var layer3 = denselayer(f64){
-=======
-    //layer 3 ----------------------------------------------------------------------------
-    var layer3 = denselayer(f64, &allocator){
->>>>>>> 220bedf3
         .weights = undefined,
         .bias = undefined,
         .input = undefined,
@@ -152,15 +135,9 @@
         .b_gradients = undefined,
         .allocator = undefined,
     };
-<<<<<<< HEAD
     //layer 3: 64 inputs, 10 neurons
     var layer3_ = denselayer(f64).create(&layer3);
     try layer3_.init(&allocator, @constCast(&struct {
-=======
-
-    var layer3_ = denselayer(f64, &allocator).create(&layer3);
-    try layer3_.init(@constCast(&struct {
->>>>>>> 220bedf3
         n_inputs: usize,
         n_neurons: usize,
     }{
@@ -169,12 +146,8 @@
     }));
     try model.addLayer(layer3_);
 
-<<<<<<< HEAD
+    //layer 4 ----------------------------------------------------------------------------
     var layer3Activ = activationlayer(f64){
-=======
-    //layer 4 ----------------------------------------------------------------------------
-    var layer3Activ = activationlayer(f64, &allocator){
->>>>>>> 220bedf3
         .input = undefined,
         .output = undefined,
         .n_inputs = 0,
