const std = @import("std");
const tensor = @import("tensor");
const layer = @import("layers");
const Model = @import("model").Model;
const loader = @import("dataloader");
const ActivationType = @import("activation_function").ActivationType;
const LossType = @import("loss").LossType;
const Trainer = @import("trainer");

pub fn main() !void {
    const allocator = std.heap.page_allocator;

    var model = Model(f64, &allocator){
        .layers = undefined,
        .allocator = &allocator,
        .input_tensor = undefined,
    };
    try model.init();
    var rng = std.Random.Xoshiro256.init(12345);

    var layer1 = layer.DenseLayer(f64, &allocator){
        .weights = undefined,
        .bias = undefined,
        .input = undefined,
        .output = undefined,
        .outputActivation = undefined,
        .n_inputs = 0,
        .n_neurons = 0,
        .w_gradients = undefined,
        .b_gradients = undefined,
        .allocator = undefined,
        .activationFunction = ActivationType.None,
    };
    var layer1_ = layer.Layer(f64, &allocator){
        .denseLayer = &layer1,
    };
    try layer1_.init(784, 32, &rng);
    try model.addLayer(&layer1_);

    var layer2 = layer.DenseLayer(f64, &allocator){
        .weights = undefined,
        .bias = undefined,
        .input = undefined,
        .output = undefined,
        .outputActivation = undefined,
        .n_inputs = 0,
        .n_neurons = 0,
        .w_gradients = undefined,
        .b_gradients = undefined,
        .allocator = undefined,
        .activationFunction = ActivationType.None,
    };
    //layer 2: 2 inputs, 5 neurons
    var layer2_ = layer.Layer(f64, &allocator){
        .denseLayer = &layer2,
    };
    try layer2_.init(32, 32, &rng);
    try model.addLayer(&layer2_);

    var layer3 = layer.DenseLayer(f64, &allocator){
        .weights = undefined,
        .bias = undefined,
        .input = undefined,
        .output = undefined,
        .outputActivation = undefined,
        .n_inputs = 0,
        .n_neurons = 0,
        .w_gradients = undefined,
        .b_gradients = undefined,
        .allocator = undefined,
        .activationFunction = ActivationType.Softmax,
    };
    var layer3_ = layer.Layer(f64, &allocator){
        .denseLayer = &layer3,
    };
    try layer3_.init(32, 10, &rng);
    try model.addLayer(&layer3_);

    var load = loader.DataLoader(f64, u8, u8, 16){
        .X = undefined,
        .y = undefined,
        .xTensor = undefined,
        .yTensor = undefined,
        .XBatch = undefined,
        .yBatch = undefined,
    };

    // const file_name: []const u8 = "dataset_regressione.csv";
    // const features = [_]usize{ 0, 1, 2, 3, 4 };
    // const featureCols: []const usize = &features;
    // const labelCol: usize = 5;
    // try load.fromCSV(&allocator, file_name, featureCols, labelCol);

    const image_file_name: []const u8 = "t10k-images-idx3-ubyte";
    const label_file_name: []const u8 = "t10k-labels-idx1-ubyte";

    try load.loadMNISTDataParallel(&allocator, image_file_name, label_file_name);

<<<<<<< HEAD
    try Trainer.TrainDataLoader(f64, u8, u8, &allocator, 1, 784, &model, &load, 1, LossType.CCE, 0.5);
=======
    try Trainer.TrainDataLoader(f64, u8, u8, &allocator, 16, 784, &model, &load, 100, LossType.CCE, 0.05);
>>>>>>> 59ccdc65

    //std.debug.print("Output tensor shape: {any}\n", .{output.shape});
    //std.debug.print("Output tensor data: {any}\n", .{output.data});

    model.deinit();
}<|MERGE_RESOLUTION|>--- conflicted
+++ resolved
@@ -96,11 +96,8 @@
 
     try load.loadMNISTDataParallel(&allocator, image_file_name, label_file_name);
 
-<<<<<<< HEAD
     try Trainer.TrainDataLoader(f64, u8, u8, &allocator, 1, 784, &model, &load, 1, LossType.CCE, 0.5);
-=======
     try Trainer.TrainDataLoader(f64, u8, u8, &allocator, 16, 784, &model, &load, 100, LossType.CCE, 0.05);
->>>>>>> 59ccdc65
 
     //std.debug.print("Output tensor shape: {any}\n", .{output.shape});
     //std.debug.print("Output tensor data: {any}\n", .{output.data});
