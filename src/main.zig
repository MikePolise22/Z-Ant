--- conflicted
+++ resolved
@@ -19,23 +19,15 @@
 const codeGen = @import("codeGen");
 
 pub fn main() !void {
-    var gpa = std.heap.GeneralPurposeAllocator(.{}){};
-    defer _ = gpa.deinit();
-    const allocator = gpa.allocator();
-
-    var model1 = try onnx.parseFromFile(allocator, "/home/mirko/Documents/zig/Tiny/TheTinyBook/datasets/models/mnist-8/mnist-8.onnx");
-    defer model1.deinit(allocator);
-
-<<<<<<< HEAD
-    //onnx.printStructure(&model1);
-
-    const file_path = "src/codeGen/firstTry.zig";
-    var file = try std.fs.cwd().createFile(file_path, .{});
-    std.debug.print("\n .......... file created, path:{s}", .{file_path});
-    defer file.close();
-
-    try codeGen.writeZigFile(file, model1);
-=======
+    const allocator = @import("pkgAllocator").allocator;
+
+    var model = Model(f64){
+        .layers = undefined,
+        .allocator = &allocator,
+        .input_tensor = undefined,
+    };
+    try model.init();
+
     // First Convolutional Layer (32 filters)
     var conv1 = ConvolutionalLayer(f64){
         .weights = undefined,
@@ -303,5 +295,4 @@
     );
 
     model.deinit();
->>>>>>> 8f56b420
 }