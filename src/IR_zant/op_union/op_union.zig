const std = @import("std");
const zant = @import("zant");
const onnx = zant.onnx;
const NodeProto = onnx.NodeProto;

const allocator = std.heap.page_allocator;
pub const operators = @import("operators/operators.zig");
pub const fused_operators = @import("fused_operators/fused_operators.zig");

const tensorZant = @import("../tensorZant.zig");
const TensorZant = tensorZant.TensorZant;
const nodeZant = @import("../nodeZant.zig");
const NodeZant = nodeZant.NodeZant;

// --- uops ---
const UOpBuilder = zant.uops.UOpBuilder;

pub const Op_union = union(enum) {
    // ------------- atomic operations
    add: operators.Add,
    averagePool: operators.AveragePool,
    batchNormalization: operators.BatchNormalization,
    cast: operators.Cast,
    ceil: operators.Ceil,
    clip: operators.Clip,
    concat: operators.Concat,
    constant: operators.Constant,
    conv: operators.Conv,
    convInteger: operators.ConvInteger,
    dequantizeLinear: operators.DequantizeLinear,
    div: operators.Div,
    dynamicQuantizeLinear: operators.DynamicQuantizeLinear,
    elu: operators.Elu,
    exp: operators.Exp,
    flatten: operators.Flatten,
    floor: operators.Floor,
    gather: operators.Gather,
    gatherND: operators.GatherND,
    gemm: operators.Gemm,
    gelu: operators.Gelu,
    globalAveragePool: operators.GlobalAveragePool,
    identity: operators.Identity,
    leakyRelu: operators.LeakyRelu,
    matMul: operators.MatMul,
    maxPool: operators.MaxPool,
    min: operators.Min,
    mul: operators.Mul,
    neg: operators.Neg,
    nonMaxSuppression: operators.NonMaxSuppression,
    oneHot: operators.OneHot,
    pad: operators.Pad,
    // pow: operators.Pow,
    qgemm: operators.QGemm,
    qlinearadd: operators.QLinearAdd,
    qlinearaveragepool: operators.QLinearAveragePool,
    qlinearconcat: operators.QLinearConcat,
    qlinearconv: operators.QLinearConv,
    qlinearglobalaveragepool: operators.QLinearGlobalAveragePool,
    qlinearmatmul: operators.QLinearMatMul,
    qlinearmul: operators.QLinearMul,
    qlinearsoftmax: operators.QLinearSoftmax,
    quantizeLinear: operators.QuantizeLinear,
    reduceMean: operators.ReduceMean,
    relu: operators.Relu,
    reshape: operators.Reshape,
    resize: operators.Resize,
    shape: operators.Shape,
    sigmoid: operators.Sigmoid,
    slice: operators.Slice,
    softmax: operators.Softmax,
    split: operators.Split,
    squeeze: operators.Squeeze,
    sqrt: operators.Sqrt,
    sub: operators.Sub,
    topK: operators.TopK,
    tanh: operators.Tanh,
    transpose: operators.Transpose,
    unsqueeze: operators.Unsqueeze,

    // ------------- fused operations
    fused_Conv_Clip: fused_operators.Fused_Conv_Clip,
    fused_Conv_Relu: fused_operators.Fused_Conv_Relu,
    // fused_Conv_Sigmoid_Mul: fused_operators.Fused_Conv_Sigmoid_Mul, TODO
    fused_Dequant_Clip_Quant: fused_operators.Fused_Dequant_Clip_Quant,
    fused_Dequant_Pad_Quant_QLinConv: fused_operators.Fused_Dequant_Pad_Quant_QLinConv,
    fused_Dequant_Quant: fused_operators.Fused_Dequant_Quant,
    fused_Quant_Dequant: fused_operators.Fused_Quant_Dequant,
    fused_2Dequant_Add_Quant: fused_operators.Fused_2Dequant_Add_Quant,

    // ------------- others
    useless: operators.Useless,

    pub fn init(nodeProto: *NodeProto) !Op_union {
        const op_type = nodeProto.op_type;
        if (op_type == .ADD) {
            return Op_union{ .add = try operators.Add.init(nodeProto) };
        } else if (op_type == .AVERAGEPOOL) {
            return Op_union{ .averagePool = try operators.AveragePool.init(nodeProto) };
        } else if (op_type == .BATCHNORMALIZATION) {
            return Op_union{ .batchNormalization = try operators.BatchNormalization.init(nodeProto) };
        } else if (op_type == .CAST) {
            return Op_union{ .cast = try operators.Cast.init(nodeProto) };
        } else if (op_type == .CEIL) {
            return Op_union{ .ceil = try operators.Ceil.init(nodeProto) };
        } else if (op_type == .CLIP) {
            return Op_union{ .clip = try operators.Clip.init(nodeProto) };
        } else if (op_type == .CONCAT) {
            return Op_union{ .concat = try operators.Concat.init(nodeProto) };
        } else if (op_type == .CONSTANT) {
            return Op_union{ .constant = try operators.Constant.init(nodeProto) };
        } else if (op_type == .CONV) {
            return Op_union{ .conv = try operators.Conv.init(nodeProto) };
        } else if (op_type == .CONVINTEGER) {
            return Op_union{ .convInteger = try operators.ConvInteger.init(nodeProto) };
        } else if (op_type == .DEQUANTIZELINEAR) {
            return Op_union{ .dequantizeLinear = try operators.DequantizeLinear.init(nodeProto) };
        } else if (op_type == .DIV) {
            return Op_union{ .div = try operators.Div.init(nodeProto) };
        } else if (op_type == .DYNAMICQUANTIZELINEAR) {
            return Op_union{ .dynamicQuantizeLinear = try operators.DynamicQuantizeLinear.init(nodeProto) };
        } else if (op_type == .ELU) {
            return Op_union{ .elu = try operators.Elu.init(nodeProto) };
        } else if (op_type == .EXP) {
            return Op_union{ .exp = try operators.Exp.init(nodeProto) };
        } else if (op_type == .FLATTEN) {
            return Op_union{ .flatten = try operators.Flatten.init(nodeProto) };
        } else if (op_type == .FLOOR) {
            return Op_union{ .floor = try operators.Floor.init(nodeProto) };
        } else if (op_type == .GATHER) {
            return Op_union{ .gather = try operators.Gather.init(nodeProto) };
        } else if (op_type == .GATHERND) {
            return Op_union{ .gatherND = try operators.GatherND.init(nodeProto) };
        } else if (op_type == .GELU) {
            return Op_union{ .gelu = try operators.Gelu.init(nodeProto) };
        } else if (op_type == .GEMM) {
            return Op_union{ .gemm = try operators.Gemm.init(nodeProto) };
        } else if (op_type == .GLOBALAVERAGEPOOL) {
            return Op_union{ .globalAveragePool = try operators.GlobalAveragePool.init(nodeProto) };
        } else if (op_type == .IDENTITY) {
            return Op_union{ .identity = try operators.Identity.init(nodeProto) };
        } else if (op_type == .LEAKYRELU) {
            return Op_union{ .leakyRelu = try operators.LeakyRelu.init(nodeProto) };
        } else if (op_type == .MATMUL) {
            return Op_union{ .matMul = try operators.MatMul.init(nodeProto) };
        } else if (op_type == .MAXPOOL) {
            return Op_union{ .maxPool = try operators.MaxPool.init(nodeProto) };
        } else if (op_type == .MIN) {
            return Op_union{ .min = try operators.Min.init(nodeProto) };
        } else if (op_type == .MUL) {
            return Op_union{ .mul = try operators.Mul.init(nodeProto) };
        } else if (op_type == .NEG) {
            return Op_union{ .neg = try operators.Neg.init(nodeProto) };
        } else if (op_type == .NONMAXSUPPRESSION) {
            return Op_union{ .nonMaxSuppression = try operators.NonMaxSuppression.init(nodeProto) };
        } else if (op_type == .ONEHOT) {
            return Op_union{ .oneHot = try operators.OneHot.init(nodeProto) };
        } else if (op_type == .PAD) {
            return Op_union{ .pad = try operators.Pad.init(nodeProto) };
<<<<<<< HEAD
        }
        // else if (std.mem.eql(u8, op_type, "Pow")) {
        //     return Op_union{ .pow = try operators.Pow.init(nodeProto) };
        // }
        else if (std.mem.eql(u8, op_type, "QGemm")) {
=======
        } else if (op_type == .QGEMM) {
>>>>>>> e9a1d619
            return Op_union{ .qgemm = try operators.QGemm.init(nodeProto) };
        } else if (op_type == .QLINEARADD) {
            return Op_union{ .qlinearadd = try operators.QLinearAdd.init(nodeProto) };
        } else if (op_type == .QLINEARAVERAGEPOOL) {
            return Op_union{ .qlinearaveragepool = try operators.QLinearAveragePool.init(nodeProto) };
        } else if (op_type == .QLINEARCONCAT) {
            return Op_union{ .qlinearconcat = try operators.QLinearConcat.init(nodeProto) };
        } else if (op_type == .QLINEARCONV) {
            return Op_union{ .qlinearconv = try operators.QLinearConv.init(nodeProto) };
        } else if (op_type == .QLINEARGLOBALAVERAGEPOOL) {
            return Op_union{ .qlinearglobalaveragepool = try operators.QLinearGlobalAveragePool.init(nodeProto) };
        } else if (op_type == .QLINEARMATMUL) {
            return Op_union{ .qlinearmatmul = try operators.QLinearMatMul.init(nodeProto) };
        } else if (op_type == .QLINEARMUL) {
            return Op_union{ .qlinearmul = try operators.QLinearMul.init(nodeProto) };
        } else if (op_type == .QLINEARSOFTMAX) {
            return Op_union{ .qlinearsoftmax = try operators.QLinearSoftmax.init(nodeProto) };
        } else if (op_type == .QUANTIZELINEAR) {
            return Op_union{ .quantizeLinear = try operators.QuantizeLinear.init(nodeProto) };
        } else if (op_type == .REDUCEMEAN) {
            return Op_union{ .reduceMean = try operators.ReduceMean.init(nodeProto) };
        } else if (op_type == .RELU) {
            return Op_union{ .relu = try operators.Relu.init(nodeProto) };
        } else if (op_type == .RESHAPE) {
            return Op_union{ .reshape = try operators.Reshape.init(nodeProto) };
        } else if (op_type == .RESIZE) {
            return Op_union{ .resize = try operators.Resize.init(nodeProto) };
        } else if (op_type == .SHAPE) {
            return Op_union{ .shape = try operators.Shape.init(nodeProto) };
        } else if (op_type == .SIGMOID) {
            return Op_union{ .sigmoid = try operators.Sigmoid.init(nodeProto) };
        } else if (op_type == .SLICE) {
            return Op_union{ .slice = try operators.Slice.init(nodeProto) };
        } else if (op_type == .SOFTMAX) {
            return Op_union{ .softmax = try operators.Softmax.init(nodeProto) };
        } else if (op_type == .SPLIT) {
            return Op_union{ .split = try operators.Split.init(nodeProto) };
        } else if (op_type == .SQUEEZE) {
            return Op_union{ .squeeze = try operators.Squeeze.init(nodeProto) };
        } else if (op_type == .SQRT) {
            return Op_union{ .sqrt = try operators.Sqrt.init(nodeProto) };
        } else if (op_type == .SUB) {
            return Op_union{ .sub = try operators.Sub.init(nodeProto) };
        } else if (op_type == .TOPK) {
            return Op_union{ .topK = try operators.TopK.init(nodeProto) };
        } else if (op_type == .TANH) {
            return Op_union{ .tanh = try operators.Tanh.init(nodeProto) };
        } else if (op_type == .TRANSPOSE) {
            return Op_union{ .transpose = try operators.Transpose.init(nodeProto) };
        } else if (op_type == .UNSQUEEZE) {
            return Op_union{ .unsqueeze = try operators.Unsqueeze.init(nodeProto) };
        } else {
            std.debug.print("\n\nERROR: init() is not available for {any} operator!! \n Pay attention! It may be a fused operation\n", .{op_type});
            return error.OpNotAvailable_for_init;
        }
    }

    pub fn get_output_shape(self: Op_union) ![]usize {
        switch (self) {
            .pad => |ptr| return ptr.compute_output_shape() catch ptr.get_output_shape(),
            .qgemm => |ptr| return ptr.compute_output_shape() catch ptr.get_output_shape(),
            .qlinearadd => |ptr| return ptr.compute_output_shape() catch ptr.get_output_shape(),
            .qlinearaveragepool => |ptr| return ptr.compute_output_shape() catch ptr.get_output_shape(),
            .qlinearconcat => |ptr| return ptr.compute_output_shape() catch ptr.get_output_shape(),
            .qlinearconv => |ptr| return ptr.compute_output_shape() catch ptr.get_output_shape(),
            .qlinearglobalaveragepool => |ptr| return ptr.compute_output_shape() catch ptr.get_output_shape(),
            .qlinearmatmul => |ptr| return ptr.get_output_shape(),
            .qlinearmul => |ptr| return ptr.get_output_shape(),
            .qlinearsoftmax => |ptr| return ptr.compute_output_shape(),
            .quantizeLinear => |ptr| return ptr.get_output_shape(),
            inline else => |ptr, tag| ptr.get_output_shape() catch |e| {
                std.debug.print("\n\nERROR: get_output_shape() is not available for {s}!! \n\n", .{@tagName(tag)});
                return e;
            },
        }
    }

    pub fn get_output_tensors(self: Op_union) ![]*TensorZant {
        return switch (self) {
            .useless => |ptr| try ptr.get_output_tensors(),
            inline else => |ptr, tag| ptr.get_output_tensors() catch |e| {
                std.debug.print("\n\nERROR: get_output_tensors() is not available for {s}!! \n\n", .{@tagName(tag)});
                return e;
            },
        };
    }

    pub fn get_input_tensors(self: Op_union) ![]*TensorZant {
        return switch (self) {
            .useless => |ptr| try ptr.get_input_tensors(),
            inline else => |ptr, tag| ptr.get_input_tensors() catch |e| {
                std.debug.print("\n\nERROR: get_input_tensors() is not available for {s}!! \n\n", .{@tagName(tag)});
                return e;
            },
        };
    }

    pub fn get_memory_footprint(self: Op_union) !usize {
        const input_tensors = try self.get_input_tensors();
        const output_tensors = try self.get_output_tensors();

        var node_mem: usize = 0;
        for (input_tensors) |t| {
            node_mem += t.getSize() * @sizeOf(t.ty);
        }

        for (output_tensors) |t| {
            node_mem += t.getSize() * @sizeOf(t.ty);
        }

        return node_mem;
    }

    pub fn write_op(self: Op_union, writer: std.fs.File.Writer) !void {
        switch (self) {
            .split => |ptr| try ptr.write_op(writer), //not working! error: .FAULT => unreachable,
            .useless => |ptr| try ptr.write_op(writer),
            inline else => |ptr, tag| ptr.write_op(writer) catch |e| {
                std.debug.print("\n\nERROR: write_op() is not available for {s}!! \n\n", .{@tagName(tag)});
                return e;
            },
        }
    }

    pub fn print(self: Op_union) !void {
        switch (self) {
            .useless => |ptr| try ptr.print(),
            inline else => |ptr, tag| ptr.print() catch |e| {
                std.debug.print("\n\nERROR: print() is not available for {s}!! \n\n", .{@tagName(tag)});
                return e;
            },
        }
    }

    pub fn sobstitute_tensors(self: *Op_union, old_tensor: *TensorZant, new_tensor: *TensorZant) !void {
        switch (self.*) {
            .useless => |*ptr| try ptr.sobstitute_tensors(old_tensor, new_tensor),
            .fused_Quant_Dequant, .fused_Dequant_Quant => {
                //do nothing
            },
            inline else => |*ptr, tag| ptr.sobstitute_tensors(old_tensor, new_tensor) catch |e| {
                std.debug.print("\n\nERROR: sobstitute_tensors() is not available for {s}!! \n\n", .{@tagName(tag)});
                return e;
            },
        }
    }

    /// Render the lower-level math operation for the operator.
    /// DEPRECATED, TO BE REMOVED IN FUTURE VERSIONS
    pub fn render_lower_math_op(self: Op_union, builder: *UOpBuilder) !void {
        switch (self) {
            .add => |ptr| ptr.render_lower(builder),
            .ceil => |ptr| ptr.render_lower(builder),
            .conv => |ptr| ptr.render_lower(builder),
            .identity => |ptr| ptr.render_lower(builder),
            .div => |ptr| ptr.render_lower(builder),
            .identity => |ptr| ptr.render_lower(builder),
            .matMul => |ptr| ptr.render_lower(builder),
            .maxPool => |ptr| ptr.render_lower(builder),
            .mul => |ptr| ptr.render_lower(builder),
            .neg => |ptr| ptr.render_lower(builder),
            .relu => |ptr| ptr.render_lower(builder),
            .reshape => |ptr| ptr.render_lower(builder),
            .tanh => |ptr| ptr.render_lower(builder),
            else => {
                std.debug.print("\n\nERROR: render_lower() is not available!! \n\n", .{});
                return error.print_notAvailable;
            },
        }
    }
};<|MERGE_RESOLUTION|>--- conflicted
+++ resolved
@@ -92,134 +92,71 @@
 
     pub fn init(nodeProto: *NodeProto) !Op_union {
         const op_type = nodeProto.op_type;
-        if (op_type == .ADD) {
-            return Op_union{ .add = try operators.Add.init(nodeProto) };
-        } else if (op_type == .AVERAGEPOOL) {
-            return Op_union{ .averagePool = try operators.AveragePool.init(nodeProto) };
-        } else if (op_type == .BATCHNORMALIZATION) {
-            return Op_union{ .batchNormalization = try operators.BatchNormalization.init(nodeProto) };
-        } else if (op_type == .CAST) {
-            return Op_union{ .cast = try operators.Cast.init(nodeProto) };
-        } else if (op_type == .CEIL) {
-            return Op_union{ .ceil = try operators.Ceil.init(nodeProto) };
-        } else if (op_type == .CLIP) {
-            return Op_union{ .clip = try operators.Clip.init(nodeProto) };
-        } else if (op_type == .CONCAT) {
-            return Op_union{ .concat = try operators.Concat.init(nodeProto) };
-        } else if (op_type == .CONSTANT) {
-            return Op_union{ .constant = try operators.Constant.init(nodeProto) };
-        } else if (op_type == .CONV) {
-            return Op_union{ .conv = try operators.Conv.init(nodeProto) };
-        } else if (op_type == .CONVINTEGER) {
-            return Op_union{ .convInteger = try operators.ConvInteger.init(nodeProto) };
-        } else if (op_type == .DEQUANTIZELINEAR) {
-            return Op_union{ .dequantizeLinear = try operators.DequantizeLinear.init(nodeProto) };
-        } else if (op_type == .DIV) {
-            return Op_union{ .div = try operators.Div.init(nodeProto) };
-        } else if (op_type == .DYNAMICQUANTIZELINEAR) {
-            return Op_union{ .dynamicQuantizeLinear = try operators.DynamicQuantizeLinear.init(nodeProto) };
-        } else if (op_type == .ELU) {
-            return Op_union{ .elu = try operators.Elu.init(nodeProto) };
-        } else if (op_type == .EXP) {
-            return Op_union{ .exp = try operators.Exp.init(nodeProto) };
-        } else if (op_type == .FLATTEN) {
-            return Op_union{ .flatten = try operators.Flatten.init(nodeProto) };
-        } else if (op_type == .FLOOR) {
-            return Op_union{ .floor = try operators.Floor.init(nodeProto) };
-        } else if (op_type == .GATHER) {
-            return Op_union{ .gather = try operators.Gather.init(nodeProto) };
-        } else if (op_type == .GATHERND) {
-            return Op_union{ .gatherND = try operators.GatherND.init(nodeProto) };
-        } else if (op_type == .GELU) {
-            return Op_union{ .gelu = try operators.Gelu.init(nodeProto) };
-        } else if (op_type == .GEMM) {
-            return Op_union{ .gemm = try operators.Gemm.init(nodeProto) };
-        } else if (op_type == .GLOBALAVERAGEPOOL) {
-            return Op_union{ .globalAveragePool = try operators.GlobalAveragePool.init(nodeProto) };
-        } else if (op_type == .IDENTITY) {
-            return Op_union{ .identity = try operators.Identity.init(nodeProto) };
-        } else if (op_type == .LEAKYRELU) {
-            return Op_union{ .leakyRelu = try operators.LeakyRelu.init(nodeProto) };
-        } else if (op_type == .MATMUL) {
-            return Op_union{ .matMul = try operators.MatMul.init(nodeProto) };
-        } else if (op_type == .MAXPOOL) {
-            return Op_union{ .maxPool = try operators.MaxPool.init(nodeProto) };
-        } else if (op_type == .MIN) {
-            return Op_union{ .min = try operators.Min.init(nodeProto) };
-        } else if (op_type == .MUL) {
-            return Op_union{ .mul = try operators.Mul.init(nodeProto) };
-        } else if (op_type == .NEG) {
-            return Op_union{ .neg = try operators.Neg.init(nodeProto) };
-        } else if (op_type == .NONMAXSUPPRESSION) {
-            return Op_union{ .nonMaxSuppression = try operators.NonMaxSuppression.init(nodeProto) };
-        } else if (op_type == .ONEHOT) {
-            return Op_union{ .oneHot = try operators.OneHot.init(nodeProto) };
-        } else if (op_type == .PAD) {
-            return Op_union{ .pad = try operators.Pad.init(nodeProto) };
-<<<<<<< HEAD
-        }
-        // else if (std.mem.eql(u8, op_type, "Pow")) {
-        //     return Op_union{ .pow = try operators.Pow.init(nodeProto) };
-        // }
-        else if (std.mem.eql(u8, op_type, "QGemm")) {
-=======
-        } else if (op_type == .QGEMM) {
->>>>>>> e9a1d619
-            return Op_union{ .qgemm = try operators.QGemm.init(nodeProto) };
-        } else if (op_type == .QLINEARADD) {
-            return Op_union{ .qlinearadd = try operators.QLinearAdd.init(nodeProto) };
-        } else if (op_type == .QLINEARAVERAGEPOOL) {
-            return Op_union{ .qlinearaveragepool = try operators.QLinearAveragePool.init(nodeProto) };
-        } else if (op_type == .QLINEARCONCAT) {
-            return Op_union{ .qlinearconcat = try operators.QLinearConcat.init(nodeProto) };
-        } else if (op_type == .QLINEARCONV) {
-            return Op_union{ .qlinearconv = try operators.QLinearConv.init(nodeProto) };
-        } else if (op_type == .QLINEARGLOBALAVERAGEPOOL) {
-            return Op_union{ .qlinearglobalaveragepool = try operators.QLinearGlobalAveragePool.init(nodeProto) };
-        } else if (op_type == .QLINEARMATMUL) {
-            return Op_union{ .qlinearmatmul = try operators.QLinearMatMul.init(nodeProto) };
-        } else if (op_type == .QLINEARMUL) {
-            return Op_union{ .qlinearmul = try operators.QLinearMul.init(nodeProto) };
-        } else if (op_type == .QLINEARSOFTMAX) {
-            return Op_union{ .qlinearsoftmax = try operators.QLinearSoftmax.init(nodeProto) };
-        } else if (op_type == .QUANTIZELINEAR) {
-            return Op_union{ .quantizeLinear = try operators.QuantizeLinear.init(nodeProto) };
-        } else if (op_type == .REDUCEMEAN) {
-            return Op_union{ .reduceMean = try operators.ReduceMean.init(nodeProto) };
-        } else if (op_type == .RELU) {
-            return Op_union{ .relu = try operators.Relu.init(nodeProto) };
-        } else if (op_type == .RESHAPE) {
-            return Op_union{ .reshape = try operators.Reshape.init(nodeProto) };
-        } else if (op_type == .RESIZE) {
-            return Op_union{ .resize = try operators.Resize.init(nodeProto) };
-        } else if (op_type == .SHAPE) {
-            return Op_union{ .shape = try operators.Shape.init(nodeProto) };
-        } else if (op_type == .SIGMOID) {
-            return Op_union{ .sigmoid = try operators.Sigmoid.init(nodeProto) };
-        } else if (op_type == .SLICE) {
-            return Op_union{ .slice = try operators.Slice.init(nodeProto) };
-        } else if (op_type == .SOFTMAX) {
-            return Op_union{ .softmax = try operators.Softmax.init(nodeProto) };
-        } else if (op_type == .SPLIT) {
-            return Op_union{ .split = try operators.Split.init(nodeProto) };
-        } else if (op_type == .SQUEEZE) {
-            return Op_union{ .squeeze = try operators.Squeeze.init(nodeProto) };
-        } else if (op_type == .SQRT) {
-            return Op_union{ .sqrt = try operators.Sqrt.init(nodeProto) };
-        } else if (op_type == .SUB) {
-            return Op_union{ .sub = try operators.Sub.init(nodeProto) };
-        } else if (op_type == .TOPK) {
-            return Op_union{ .topK = try operators.TopK.init(nodeProto) };
-        } else if (op_type == .TANH) {
-            return Op_union{ .tanh = try operators.Tanh.init(nodeProto) };
-        } else if (op_type == .TRANSPOSE) {
-            return Op_union{ .transpose = try operators.Transpose.init(nodeProto) };
-        } else if (op_type == .UNSQUEEZE) {
-            return Op_union{ .unsqueeze = try operators.Unsqueeze.init(nodeProto) };
-        } else {
-            std.debug.print("\n\nERROR: init() is not available for {any} operator!! \n Pay attention! It may be a fused operation\n", .{op_type});
-            return error.OpNotAvailable_for_init;
-        }
+        return switch (op_type) {
+            .ADD => Op_union{ .add = try operators.Add.init(nodeProto) },
+            .AVERAGEPOOL => Op_union{ .averagePool = try operators.AveragePool.init(nodeProto) },
+            .BATCHNORMALIZATION => Op_union{ .batchNormalization = try operators.BatchNormalization.init(nodeProto) },
+            .CAST => Op_union{ .cast = try operators.Cast.init(nodeProto) },
+            .CEIL => Op_union{ .ceil = try operators.Ceil.init(nodeProto) },
+            .CLIP => Op_union{ .clip = try operators.Clip.init(nodeProto) },
+            .CONCAT => Op_union{ .concat = try operators.Concat.init(nodeProto) },
+            .CONSTANT => Op_union{ .constant = try operators.Constant.init(nodeProto) },
+            .CONV => Op_union{ .conv = try operators.Conv.init(nodeProto) },
+            .CONVINTEGER => Op_union{ .convInteger = try operators.ConvInteger.init(nodeProto) },
+            .DEQUANTIZELINEAR => Op_union{ .dequantizeLinear = try operators.DequantizeLinear.init(nodeProto) },
+            .DIV => Op_union{ .div = try operators.Div.init(nodeProto) },
+            .DYNAMICQUANTIZELINEAR => Op_union{ .dynamicQuantizeLinear = try operators.DynamicQuantizeLinear.init(nodeProto) },
+            .ELU => Op_union{ .elu = try operators.Elu.init(nodeProto) },
+            .EXP => Op_union{ .exp = try operators.Exp.init(nodeProto) },
+            .FLATTEN => Op_union{ .flatten = try operators.Flatten.init(nodeProto) },
+            .FLOOR => Op_union{ .floor = try operators.Floor.init(nodeProto) },
+            .GATHER => Op_union{ .gather = try operators.Gather.init(nodeProto) },
+            .GATHERND => Op_union{ .gatherND = try operators.GatherND.init(nodeProto) },
+            .GELU => Op_union{ .gelu = try operators.Gelu.init(nodeProto) },
+            .GEMM => Op_union{ .gemm = try operators.Gemm.init(nodeProto) },
+            .GLOBALAVERAGEPOOL => Op_union{ .globalAveragePool = try operators.GlobalAveragePool.init(nodeProto) },
+            .IDENTITY => Op_union{ .identity = try operators.Identity.init(nodeProto) },
+            .LEAKYRELU => Op_union{ .leakyRelu = try operators.LeakyRelu.init(nodeProto) },
+            .MATMUL => Op_union{ .matMul = try operators.MatMul.init(nodeProto) },
+            .MAXPOOL => Op_union{ .maxPool = try operators.MaxPool.init(nodeProto) },
+            .MIN => Op_union{ .min = try operators.Min.init(nodeProto) },
+            .MUL => Op_union{ .mul = try operators.Mul.init(nodeProto) },
+            .NEG => Op_union{ .neg = try operators.Neg.init(nodeProto) },
+            .NONMAXSUPPRESSION => Op_union{ .nonMaxSuppression = try operators.NonMaxSuppression.init(nodeProto) },
+            .ONEHOT => Op_union{ .oneHot = try operators.OneHot.init(nodeProto) },
+            .PAD => Op_union{ .pad = try operators.Pad.init(nodeProto) },
+            // .POW => Op_union{ .pow = try operators.Pow.init(nodeProto) },
+            .QGEMM => Op_union{ .qgemm = try operators.QGemm.init(nodeProto) },
+            .QLINEARADD => Op_union{ .qlinearadd = try operators.QLinearAdd.init(nodeProto) },
+            .QLINEARAVERAGEPOOL => Op_union{ .qlinearaveragepool = try operators.QLinearAveragePool.init(nodeProto) },
+            .QLINEARCONCAT => Op_union{ .qlinearconcat = try operators.QLinearConcat.init(nodeProto) },
+            .QLINEARCONV => Op_union{ .qlinearconv = try operators.QLinearConv.init(nodeProto) },
+            .QLINEARGLOBALAVERAGEPOOL => Op_union{ .qlinearglobalaveragepool = try operators.QLinearGlobalAveragePool.init(nodeProto) },
+            .QLINEARMATMUL => Op_union{ .qlinearmatmul = try operators.QLinearMatMul.init(nodeProto) },
+            .QLINEARMUL => Op_union{ .qlinearmul = try operators.QLinearMul.init(nodeProto) },
+            .QLINEARSOFTMAX => Op_union{ .qlinearsoftmax = try operators.QLinearSoftmax.init(nodeProto) },
+            .QUANTIZELINEAR => Op_union{ .quantizeLinear = try operators.QuantizeLinear.init(nodeProto) },
+            .REDUCEMEAN => Op_union{ .reduceMean = try operators.ReduceMean.init(nodeProto) },
+            .RELU => Op_union{ .relu = try operators.Relu.init(nodeProto) },
+            .RESHAPE => Op_union{ .reshape = try operators.Reshape.init(nodeProto) },
+            .RESIZE => Op_union{ .resize = try operators.Resize.init(nodeProto) },
+            .SHAPE => Op_union{ .shape = try operators.Shape.init(nodeProto) },
+            .SIGMOID => Op_union{ .sigmoid = try operators.Sigmoid.init(nodeProto) },
+            .SLICE => Op_union{ .slice = try operators.Slice.init(nodeProto) },
+            .SOFTMAX => Op_union{ .softmax = try operators.Softmax.init(nodeProto) },
+            .SPLIT => Op_union{ .split = try operators.Split.init(nodeProto) },
+            .SQUEEZE => Op_union{ .squeeze = try operators.Squeeze.init(nodeProto) },
+            .SQRT => Op_union{ .sqrt = try operators.Sqrt.init(nodeProto) },
+            .SUB => Op_union{ .sub = try operators.Sub.init(nodeProto) },
+            .TOPK => Op_union{ .topK = try operators.TopK.init(nodeProto) },
+            .TANH => Op_union{ .tanh = try operators.Tanh.init(nodeProto) },
+            .TRANSPOSE => Op_union{ .transpose = try operators.Transpose.init(nodeProto) },
+            .UNSQUEEZE => Op_union{ .unsqueeze = try operators.Unsqueeze.init(nodeProto) },
+            else => {
+                std.debug.print("\n\nERROR: init() is not available for {any} operator!! \n Pay attention! It may be a fused operation\n", .{op_type});
+                return error.OpNotAvailable_for_init;
+            },
+        };
     }
 
     pub fn get_output_shape(self: Op_union) ![]usize {
