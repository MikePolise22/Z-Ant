const std = @import("std");
const zant = @import("zant");
const onnx = zant.onnx;
const NodeProto = onnx.NodeProto;

const allocator = std.heap.page_allocator;
pub const operators = @import("operators/operators.zig");
pub const fused_operators = @import("fused_operators/fused_operators.zig");

const tensorZant = @import("../tensorZant.zig");
const TensorZant = tensorZant.TensorZant;
const nodeZant = @import("../nodeZant.zig");
const NodeZant = nodeZant.NodeZant;

// --- uops ---
const UOpBuilder = zant.uops.UOpBuilder;

pub const Op_union = union(enum) {
    // ------------- atomic operations
    add: operators.Add,
    averagePool: operators.AveragePool,
    batchNormalization: operators.BatchNormalization,
    cast: operators.Cast,
    ceil: operators.Ceil,
    clip: operators.Clip,
    concat: operators.Concat,
    constant: operators.Constant,
    conv: operators.Conv,
    convInteger: operators.ConvInteger,
    dequantizeLinear: operators.DequantizeLinear,
    div: operators.Div,
    dynamicQuantizeLinear: operators.DynamicQuantizeLinear,
    elu: operators.Elu,
    exp: operators.Exp,
    flatten: operators.Flatten,
    floor: operators.Floor,
    gather: operators.Gather,
    gatherND: operators.GatherND,
    gemm: operators.Gemm,
    gelu: operators.Gelu,
    globalAveragePool: operators.GlobalAveragePool,
    identity: operators.Identity,
    leakyRelu: operators.LeakyRelu,
    log: operators.Log,
    matMul: operators.MatMul,
    maxPool: operators.MaxPool,
    min: operators.Min,
    mul: operators.Mul,
    neg: operators.Neg,
    nonMaxSuppression: operators.NonMaxSuppression,
    oneHot: operators.OneHot,
    pad: operators.Pad,
    pow: operators.Pow,
    qgemm: operators.QGemm,
    qlinearadd: operators.QLinearAdd,
    qlinearaveragepool: operators.QLinearAveragePool,
    qlinearconcat: operators.QLinearConcat,
    qlinearconv: operators.QLinearConv,
    qlinearglobalaveragepool: operators.QLinearGlobalAveragePool,
    qlinearmatmul: operators.QLinearMatMul,
    qlinearmul: operators.QLinearMul,
    qlinearsoftmax: operators.QLinearSoftmax,
    quantizeLinear: operators.QuantizeLinear,
    reduceMean: operators.ReduceMean,
    relu: operators.Relu,
    reshape: operators.Reshape,
    resize: operators.Resize,
    shape: operators.Shape,
    sigmoid: operators.Sigmoid,
    slice: operators.Slice,
    softmax: operators.Softmax,
    split: operators.Split,
    squeeze: operators.Squeeze,
    sqrt: operators.Sqrt,
    sub: operators.Sub,
    topK: operators.TopK,
    tanh: operators.Tanh,
    transpose: operators.Transpose,
    unsqueeze: operators.Unsqueeze,

    // ------------- fused operations
    fused_Conv_Clip: fused_operators.Fused_Conv_Clip,
    fused_Conv_Relu: fused_operators.Fused_Conv_Relu,
    // fused_Conv_Sigmoid_Mul: fused_operators.Fused_Conv_Sigmoid_Mul, TODO
    fused_Dequant_Clip_Quant: fused_operators.Fused_Dequant_Clip_Quant,
    fused_Dequant_Pad_Quant_QLinConv: fused_operators.Fused_Dequant_Pad_Quant_QLinConv,
    fused_Dequant_Quant: fused_operators.Fused_Dequant_Quant,
    fused_Quant_Dequant: fused_operators.Fused_Quant_Dequant,
    fused_2Dequant_Add_Quant: fused_operators.Fused_2Dequant_Add_Quant,
    fused_Pad_Conv: fused_operators.Fused_Pad_Conv,

    // ------------- others
    useless: operators.Useless,

    pub fn init(nodeProto: *NodeProto) !Op_union {
        const op_type = nodeProto.op_type;
<<<<<<< HEAD
        return switch (op_type) {
            .ADD => Op_union{ .add = try operators.Add.init(nodeProto) },
            .AVERAGEPOOL => Op_union{ .averagePool = try operators.AveragePool.init(nodeProto) },
            .BATCHNORMALIZATION => Op_union{ .batchNormalization = try operators.BatchNormalization.init(nodeProto) },
            .CAST => Op_union{ .cast = try operators.Cast.init(nodeProto) },
            .CEIL => Op_union{ .ceil = try operators.Ceil.init(nodeProto) },
            .CLIP => Op_union{ .clip = try operators.Clip.init(nodeProto) },
            .CONCAT => Op_union{ .concat = try operators.Concat.init(nodeProto) },
            .CONSTANT => Op_union{ .constant = try operators.Constant.init(nodeProto) },
            .CONV => Op_union{ .conv = try operators.Conv.init(nodeProto) },
            .CONVINTEGER => Op_union{ .convInteger = try operators.ConvInteger.init(nodeProto) },
            .DEQUANTIZELINEAR => Op_union{ .dequantizeLinear = try operators.DequantizeLinear.init(nodeProto) },
            .DIV => Op_union{ .div = try operators.Div.init(nodeProto) },
            .DYNAMICQUANTIZELINEAR => Op_union{ .dynamicQuantizeLinear = try operators.DynamicQuantizeLinear.init(nodeProto) },
            .ELU => Op_union{ .elu = try operators.Elu.init(nodeProto) },
            .EXP => Op_union{ .exp = try operators.Exp.init(nodeProto) },
            .FLATTEN => Op_union{ .flatten = try operators.Flatten.init(nodeProto) },
            .FLOOR => Op_union{ .floor = try operators.Floor.init(nodeProto) },
            .GATHER => Op_union{ .gather = try operators.Gather.init(nodeProto) },
            .GATHERND => Op_union{ .gatherND = try operators.GatherND.init(nodeProto) },
            .GELU => Op_union{ .gelu = try operators.Gelu.init(nodeProto) },
            .GEMM => Op_union{ .gemm = try operators.Gemm.init(nodeProto) },
            .GLOBALAVERAGEPOOL => Op_union{ .globalAveragePool = try operators.GlobalAveragePool.init(nodeProto) },
            .IDENTITY => Op_union{ .identity = try operators.Identity.init(nodeProto) },
            .LEAKYRELU => Op_union{ .leakyRelu = try operators.LeakyRelu.init(nodeProto) },
            .MATMUL => Op_union{ .matMul = try operators.MatMul.init(nodeProto) },
            .MAXPOOL => Op_union{ .maxPool = try operators.MaxPool.init(nodeProto) },
            .MIN => Op_union{ .min = try operators.Min.init(nodeProto) },
            .MUL => Op_union{ .mul = try operators.Mul.init(nodeProto) },
            .NEG => Op_union{ .neg = try operators.Neg.init(nodeProto) },
            .NONMAXSUPPRESSION => Op_union{ .nonMaxSuppression = try operators.NonMaxSuppression.init(nodeProto) },
            .ONEHOT => Op_union{ .oneHot = try operators.OneHot.init(nodeProto) },
            .PAD => Op_union{ .pad = try operators.Pad.init(nodeProto) },
            .POW => Op_union{ .pow = try operators.Pow.init(nodeProto) },
            .QGEMM => Op_union{ .qgemm = try operators.QGemm.init(nodeProto) },
            .QLINEARADD => Op_union{ .qlinearadd = try operators.QLinearAdd.init(nodeProto) },
            .QLINEARAVERAGEPOOL => Op_union{ .qlinearaveragepool = try operators.QLinearAveragePool.init(nodeProto) },
            .QLINEARCONCAT => Op_union{ .qlinearconcat = try operators.QLinearConcat.init(nodeProto) },
            .QLINEARCONV => Op_union{ .qlinearconv = try operators.QLinearConv.init(nodeProto) },
            .QLINEARGLOBALAVERAGEPOOL => Op_union{ .qlinearglobalaveragepool = try operators.QLinearGlobalAveragePool.init(nodeProto) },
            .QLINEARMATMUL => Op_union{ .qlinearmatmul = try operators.QLinearMatMul.init(nodeProto) },
            .QLINEARMUL => Op_union{ .qlinearmul = try operators.QLinearMul.init(nodeProto) },
            .QLINEARSOFTMAX => Op_union{ .qlinearsoftmax = try operators.QLinearSoftmax.init(nodeProto) },
            .QUANTIZELINEAR => Op_union{ .quantizeLinear = try operators.QuantizeLinear.init(nodeProto) },
            .REDUCEMEAN => Op_union{ .reduceMean = try operators.ReduceMean.init(nodeProto) },
            .RELU => Op_union{ .relu = try operators.Relu.init(nodeProto) },
            .RESHAPE => Op_union{ .reshape = try operators.Reshape.init(nodeProto) },
            .RESIZE => Op_union{ .resize = try operators.Resize.init(nodeProto) },
            .SHAPE => Op_union{ .shape = try operators.Shape.init(nodeProto) },
            .SIGMOID => Op_union{ .sigmoid = try operators.Sigmoid.init(nodeProto) },
            .SLICE => Op_union{ .slice = try operators.Slice.init(nodeProto) },
            .SOFTMAX => Op_union{ .softmax = try operators.Softmax.init(nodeProto) },
            .SPLIT => Op_union{ .split = try operators.Split.init(nodeProto) },
            .SQUEEZE => Op_union{ .squeeze = try operators.Squeeze.init(nodeProto) },
            .SQRT => Op_union{ .sqrt = try operators.Sqrt.init(nodeProto) },
            .SUB => Op_union{ .sub = try operators.Sub.init(nodeProto) },
            .TOPK => Op_union{ .topK = try operators.TopK.init(nodeProto) },
            .TANH => Op_union{ .tanh = try operators.Tanh.init(nodeProto) },
            .TRANSPOSE => Op_union{ .transpose = try operators.Transpose.init(nodeProto) },
            .UNSQUEEZE => Op_union{ .unsqueeze = try operators.Unsqueeze.init(nodeProto) },
            else => {
                std.debug.print("\n\nERROR: init() is not available for {any} operator!! \n Pay attention! It may be a fused operation\n", .{op_type});
                return error.OpNotAvailable_for_init;
            },
        };
=======
        if (std.mem.eql(u8, op_type, "Add")) {
            return Op_union{ .add = try operators.Add.init(nodeProto) };
        } else if (std.mem.eql(u8, op_type, "AveragePool")) {
            return Op_union{ .averagePool = try operators.AveragePool.init(nodeProto) };
        } else if (std.mem.eql(u8, op_type, "BatchNormalization")) {
            return Op_union{ .batchNormalization = try operators.BatchNormalization.init(nodeProto) };
        } else if (std.mem.eql(u8, op_type, "Cast")) {
            return Op_union{ .cast = try operators.Cast.init(nodeProto) };
        } else if (std.mem.eql(u8, op_type, "Ceil")) {
            return Op_union{ .ceil = try operators.Ceil.init(nodeProto) };
        } else if (std.mem.eql(u8, op_type, "Clip")) {
            return Op_union{ .clip = try operators.Clip.init(nodeProto) };
        } else if (std.mem.eql(u8, op_type, "Concat")) {
            return Op_union{ .concat = try operators.Concat.init(nodeProto) };
        } else if (std.mem.eql(u8, op_type, "Constant")) {
            return Op_union{ .constant = try operators.Constant.init(nodeProto) };
        } else if (std.mem.eql(u8, op_type, "Conv")) {
            return Op_union{ .conv = try operators.Conv.init(nodeProto) };
        } else if (std.mem.eql(u8, op_type, "ConvInteger")) {
            return Op_union{ .convInteger = try operators.ConvInteger.init(nodeProto) };
        } else if (std.mem.eql(u8, op_type, "DequantizeLinear")) {
            return Op_union{ .dequantizeLinear = try operators.DequantizeLinear.init(nodeProto) };
        } else if (std.mem.eql(u8, op_type, "Div")) {
            return Op_union{ .div = try operators.Div.init(nodeProto) };
        } else if (std.mem.eql(u8, op_type, "DynamicQuantizeLinear")) {
            return Op_union{ .dynamicQuantizeLinear = try operators.DynamicQuantizeLinear.init(nodeProto) };
        } else if (std.mem.eql(u8, op_type, "Elu")) {
            return Op_union{ .elu = try operators.Elu.init(nodeProto) };
        } else if (std.mem.eql(u8, op_type, "Exp")) {
            return Op_union{ .exp = try operators.Exp.init(nodeProto) };
        } else if (std.mem.eql(u8, op_type, "Flatten")) {
            return Op_union{ .flatten = try operators.Flatten.init(nodeProto) };
        } else if (std.mem.eql(u8, op_type, "Floor")) {
            return Op_union{ .floor = try operators.Floor.init(nodeProto) };
        } else if (std.mem.eql(u8, op_type, "Gather")) {
            return Op_union{ .gather = try operators.Gather.init(nodeProto) };
        } else if (std.mem.eql(u8, op_type, "GatherND")) {
            return Op_union{ .gatherND = try operators.GatherND.init(nodeProto) };
        } else if (std.mem.eql(u8, op_type, "Gelu")) {
            return Op_union{ .gelu = try operators.Gelu.init(nodeProto) };
        } else if (std.mem.eql(u8, op_type, "Gemm")) {
            return Op_union{ .gemm = try operators.Gemm.init(nodeProto) };
        } else if (std.mem.eql(u8, op_type, "GlobalAveragePool")) {
            return Op_union{ .globalAveragePool = try operators.GlobalAveragePool.init(nodeProto) };
        } else if (std.mem.eql(u8, op_type, "Identity")) {
            return Op_union{ .identity = try operators.Identity.init(nodeProto) };
        } else if (std.mem.eql(u8, op_type, "LeakyRelu")) {
            return Op_union{ .leakyRelu = try operators.LeakyRelu.init(nodeProto) };
        } else if (std.mem.eql(u8, op_type, "Log")) {
            return Op_union{ .log = try operators.Log.init(nodeProto) };
        } else if (std.mem.eql(u8, op_type, "MatMul")) {
            return Op_union{ .matMul = try operators.MatMul.init(nodeProto) };
        } else if (std.mem.eql(u8, op_type, "MaxPool")) {
            return Op_union{ .maxPool = try operators.MaxPool.init(nodeProto) };
        } else if (std.mem.eql(u8, op_type, "Min")) {
            return Op_union{ .min = try operators.Min.init(nodeProto) };
        } else if (std.mem.eql(u8, op_type, "Mul")) {
            return Op_union{ .mul = try operators.Mul.init(nodeProto) };
        } else if (std.mem.eql(u8, op_type, "Neg")) {
            return Op_union{ .neg = try operators.Neg.init(nodeProto) };
        } else if (std.mem.eql(u8, op_type, "NonMaxSuppression")) {
            return Op_union{ .nonMaxSuppression = try operators.NonMaxSuppression.init(nodeProto) };
        } else if (std.mem.eql(u8, op_type, "OneHot")) {
            return Op_union{ .oneHot = try operators.OneHot.init(nodeProto) };
        } else if (std.mem.eql(u8, op_type, "Pad")) {
            return Op_union{ .pad = try operators.Pad.init(nodeProto) };
        } else if (std.mem.eql(u8, op_type, "QGemm")) {
            return Op_union{ .qgemm = try operators.QGemm.init(nodeProto) };
        } else if (std.mem.eql(u8, op_type, "QLinearAdd")) {
            return Op_union{ .qlinearadd = try operators.QLinearAdd.init(nodeProto) };
        } else if (std.mem.eql(u8, op_type, "QLinearAveragePool")) {
            return Op_union{ .qlinearaveragepool = try operators.QLinearAveragePool.init(nodeProto) };
        } else if (std.mem.eql(u8, op_type, "QLinearConcat")) {
            return Op_union{ .qlinearconcat = try operators.QLinearConcat.init(nodeProto) };
        } else if (std.mem.eql(u8, op_type, "QLinearConv")) {
            return Op_union{ .qlinearconv = try operators.QLinearConv.init(nodeProto) };
        } else if (std.mem.eql(u8, op_type, "QLinearGlobalAveragePool")) {
            return Op_union{ .qlinearglobalaveragepool = try operators.QLinearGlobalAveragePool.init(nodeProto) };
        } else if (std.mem.eql(u8, op_type, "QLinearMatMul")) {
            return Op_union{ .qlinearmatmul = try operators.QLinearMatMul.init(nodeProto) };
        } else if (std.mem.eql(u8, op_type, "QLinearMul")) {
            return Op_union{ .qlinearmul = try operators.QLinearMul.init(nodeProto) };
        } else if (std.mem.eql(u8, op_type, "QLinearSoftmax")) {
            return Op_union{ .qlinearsoftmax = try operators.QLinearSoftmax.init(nodeProto) };
        } else if (std.mem.eql(u8, op_type, "QuantizeLinear")) {
            return Op_union{ .quantizeLinear = try operators.QuantizeLinear.init(nodeProto) };
        } else if (std.mem.eql(u8, op_type, "ReduceMean")) {
            return Op_union{ .reduceMean = try operators.ReduceMean.init(nodeProto) };
        } else if (std.mem.eql(u8, op_type, "Relu")) {
            return Op_union{ .relu = try operators.Relu.init(nodeProto) };
        } else if (std.mem.eql(u8, op_type, "Reshape")) {
            return Op_union{ .reshape = try operators.Reshape.init(nodeProto) };
        } else if (std.mem.eql(u8, op_type, "Resize")) {
            return Op_union{ .resize = try operators.Resize.init(nodeProto) };
        } else if (std.mem.eql(u8, op_type, "Shape")) {
            return Op_union{ .shape = try operators.Shape.init(nodeProto) };
        } else if (std.mem.eql(u8, op_type, "Sigmoid")) {
            return Op_union{ .sigmoid = try operators.Sigmoid.init(nodeProto) };
        } else if (std.mem.eql(u8, op_type, "Slice")) {
            return Op_union{ .slice = try operators.Slice.init(nodeProto) };
        } else if (std.mem.eql(u8, op_type, "Softmax")) {
            return Op_union{ .softmax = try operators.Softmax.init(nodeProto) };
        } else if (std.mem.eql(u8, op_type, "Split")) {
            return Op_union{ .split = try operators.Split.init(nodeProto) };
        } else if (std.mem.eql(u8, op_type, "Squeeze")) {
            return Op_union{ .squeeze = try operators.Squeeze.init(nodeProto) };
        } else if (std.mem.eql(u8, op_type, "Sqrt")) {
            return Op_union{ .sqrt = try operators.Sqrt.init(nodeProto) };
        } else if (std.mem.eql(u8, op_type, "Sub")) {
            return Op_union{ .sub = try operators.Sub.init(nodeProto) };
        } else if (std.mem.eql(u8, op_type, "TopK")) {
            return Op_union{ .topK = try operators.TopK.init(nodeProto) };
        } else if (std.mem.eql(u8, op_type, "Tanh")) {
            return Op_union{ .tanh = try operators.Tanh.init(nodeProto) };
        } else if (std.mem.eql(u8, op_type, "Transpose")) {
            return Op_union{ .transpose = try operators.Transpose.init(nodeProto) };
        } else if (std.mem.eql(u8, op_type, "Unsqueeze")) {
            return Op_union{ .unsqueeze = try operators.Unsqueeze.init(nodeProto) };
        } else {
            std.debug.print("\n\nERROR: init() is not available for {s} operator!! \n Pay attention! It may be a fused operation\n", .{op_type});
            return error.OpNotAvailable_for_init;
        }
>>>>>>> 73c8cae7
    }

    pub fn get_output_shape(self: Op_union) ![]usize {
        switch (self) {
            .pad => |ptr| return ptr.compute_output_shape() catch ptr.get_output_shape(),
            .qgemm => |ptr| return ptr.compute_output_shape() catch ptr.get_output_shape(),
            .qlinearadd => |ptr| return ptr.compute_output_shape() catch ptr.get_output_shape(),
            .qlinearaveragepool => |ptr| return ptr.compute_output_shape() catch ptr.get_output_shape(),
            .qlinearconcat => |ptr| return ptr.compute_output_shape() catch ptr.get_output_shape(),
            .qlinearconv => |ptr| return ptr.compute_output_shape() catch ptr.get_output_shape(),
            .qlinearglobalaveragepool => |ptr| return ptr.compute_output_shape() catch ptr.get_output_shape(),
            .qlinearmatmul => |ptr| return ptr.get_output_shape(),
            .qlinearmul => |ptr| return ptr.get_output_shape(),
            .qlinearsoftmax => |ptr| return ptr.compute_output_shape(),
            .quantizeLinear => |ptr| return ptr.get_output_shape(),
            inline else => |ptr, tag| ptr.get_output_shape() catch |e| {
                std.debug.print("\n\nERROR: get_output_shape() is not available for {s}!! \n\n", .{@tagName(tag)});
                return e;
            },
        }
    }

    pub fn get_output_tensors(self: Op_union) ![]*TensorZant {
        return switch (self) {
            .useless => |ptr| try ptr.get_output_tensors(),
            inline else => |ptr, tag| ptr.get_output_tensors() catch |e| {
                std.debug.print("\n\nERROR: get_output_tensors() is not available for {s}!! \n\n", .{@tagName(tag)});
                return e;
            },
        };
    }

    pub fn get_input_tensors(self: Op_union) ![]*TensorZant {
        return switch (self) {
            .useless => |ptr| try ptr.get_input_tensors(),
            inline else => |ptr, tag| ptr.get_input_tensors() catch |e| {
                std.debug.print("\n\nERROR: get_input_tensors() is not available for {s}!! \n\n", .{@tagName(tag)});
                return e;
            },
        };
    }

    pub fn get_memory_footprint(self: Op_union) !usize {
        const input_tensors = try self.get_input_tensors();
        const output_tensors = try self.get_output_tensors();

        var node_mem: usize = 0;
        for (input_tensors) |t| {
            node_mem += t.getSize() * @sizeOf(t.ty);
        }

        for (output_tensors) |t| {
            node_mem += t.getSize() * @sizeOf(t.ty);
        }

        return node_mem;
    }

    pub fn write_op(self: Op_union, writer: std.fs.File.Writer) !void {
        switch (self) {
            .split => |ptr| try ptr.write_op(writer), //not working! error: .FAULT => unreachable,
            .useless => |ptr| try ptr.write_op(writer),
            inline else => |ptr, tag| ptr.write_op(writer) catch |e| {
                std.debug.print("\n\nERROR: write_op() is not available for {s}!! \n\n", .{@tagName(tag)});
                return e;
            },
        }
    }

    pub fn print(self: Op_union) !void {
        switch (self) {
            .useless => |ptr| try ptr.print(),
            inline else => |ptr, tag| ptr.print() catch |e| {
                std.debug.print("\n\nERROR: print() is not available for {s}!! \n\n", .{@tagName(tag)});
                return e;
            },
        }
    }

    pub fn sobstitute_tensors(self: *Op_union, old_tensor: *TensorZant, new_tensor: *TensorZant) !void {
        switch (self.*) {
            .useless => |*ptr| try ptr.sobstitute_tensors(old_tensor, new_tensor),
            .fused_Quant_Dequant, .fused_Dequant_Quant => {
                //do nothing
            },
            inline else => |*ptr, tag| ptr.sobstitute_tensors(old_tensor, new_tensor) catch |e| {
                std.debug.print("\n\nERROR: sobstitute_tensors() is not available for {s}!! \n\n", .{@tagName(tag)});
                return e;
            },
        }
    }

    /// Render the lower-level math operation for the operator.
    /// DEPRECATED, TO BE REMOVED IN FUTURE VERSIONS
    pub fn render_lower_math_op(self: Op_union, builder: *UOpBuilder) !void {
        switch (self) {
            .add => |ptr| ptr.render_lower(builder),
            .ceil => |ptr| ptr.render_lower(builder),
            .conv => |ptr| ptr.render_lower(builder),
            .identity => |ptr| ptr.render_lower(builder),
            .div => |ptr| ptr.render_lower(builder),
            .identity => |ptr| ptr.render_lower(builder),
            .matMul => |ptr| ptr.render_lower(builder),
            .maxPool => |ptr| ptr.render_lower(builder),
            .mul => |ptr| ptr.render_lower(builder),
            .neg => |ptr| ptr.render_lower(builder),
            .relu => |ptr| ptr.render_lower(builder),
            .reshape => |ptr| ptr.render_lower(builder),
            .tanh => |ptr| ptr.render_lower(builder),
            else => {
                std.debug.print("\n\nERROR: render_lower() is not available!! \n\n", .{});
                return error.print_notAvailable;
            },
        }
    }
};<|MERGE_RESOLUTION|>--- conflicted
+++ resolved
@@ -94,7 +94,6 @@
 
     pub fn init(nodeProto: *NodeProto) !Op_union {
         const op_type = nodeProto.op_type;
-<<<<<<< HEAD
         return switch (op_type) {
             .ADD => Op_union{ .add = try operators.Add.init(nodeProto) },
             .AVERAGEPOOL => Op_union{ .averagePool = try operators.AveragePool.init(nodeProto) },
@@ -160,130 +159,6 @@
                 return error.OpNotAvailable_for_init;
             },
         };
-=======
-        if (std.mem.eql(u8, op_type, "Add")) {
-            return Op_union{ .add = try operators.Add.init(nodeProto) };
-        } else if (std.mem.eql(u8, op_type, "AveragePool")) {
-            return Op_union{ .averagePool = try operators.AveragePool.init(nodeProto) };
-        } else if (std.mem.eql(u8, op_type, "BatchNormalization")) {
-            return Op_union{ .batchNormalization = try operators.BatchNormalization.init(nodeProto) };
-        } else if (std.mem.eql(u8, op_type, "Cast")) {
-            return Op_union{ .cast = try operators.Cast.init(nodeProto) };
-        } else if (std.mem.eql(u8, op_type, "Ceil")) {
-            return Op_union{ .ceil = try operators.Ceil.init(nodeProto) };
-        } else if (std.mem.eql(u8, op_type, "Clip")) {
-            return Op_union{ .clip = try operators.Clip.init(nodeProto) };
-        } else if (std.mem.eql(u8, op_type, "Concat")) {
-            return Op_union{ .concat = try operators.Concat.init(nodeProto) };
-        } else if (std.mem.eql(u8, op_type, "Constant")) {
-            return Op_union{ .constant = try operators.Constant.init(nodeProto) };
-        } else if (std.mem.eql(u8, op_type, "Conv")) {
-            return Op_union{ .conv = try operators.Conv.init(nodeProto) };
-        } else if (std.mem.eql(u8, op_type, "ConvInteger")) {
-            return Op_union{ .convInteger = try operators.ConvInteger.init(nodeProto) };
-        } else if (std.mem.eql(u8, op_type, "DequantizeLinear")) {
-            return Op_union{ .dequantizeLinear = try operators.DequantizeLinear.init(nodeProto) };
-        } else if (std.mem.eql(u8, op_type, "Div")) {
-            return Op_union{ .div = try operators.Div.init(nodeProto) };
-        } else if (std.mem.eql(u8, op_type, "DynamicQuantizeLinear")) {
-            return Op_union{ .dynamicQuantizeLinear = try operators.DynamicQuantizeLinear.init(nodeProto) };
-        } else if (std.mem.eql(u8, op_type, "Elu")) {
-            return Op_union{ .elu = try operators.Elu.init(nodeProto) };
-        } else if (std.mem.eql(u8, op_type, "Exp")) {
-            return Op_union{ .exp = try operators.Exp.init(nodeProto) };
-        } else if (std.mem.eql(u8, op_type, "Flatten")) {
-            return Op_union{ .flatten = try operators.Flatten.init(nodeProto) };
-        } else if (std.mem.eql(u8, op_type, "Floor")) {
-            return Op_union{ .floor = try operators.Floor.init(nodeProto) };
-        } else if (std.mem.eql(u8, op_type, "Gather")) {
-            return Op_union{ .gather = try operators.Gather.init(nodeProto) };
-        } else if (std.mem.eql(u8, op_type, "GatherND")) {
-            return Op_union{ .gatherND = try operators.GatherND.init(nodeProto) };
-        } else if (std.mem.eql(u8, op_type, "Gelu")) {
-            return Op_union{ .gelu = try operators.Gelu.init(nodeProto) };
-        } else if (std.mem.eql(u8, op_type, "Gemm")) {
-            return Op_union{ .gemm = try operators.Gemm.init(nodeProto) };
-        } else if (std.mem.eql(u8, op_type, "GlobalAveragePool")) {
-            return Op_union{ .globalAveragePool = try operators.GlobalAveragePool.init(nodeProto) };
-        } else if (std.mem.eql(u8, op_type, "Identity")) {
-            return Op_union{ .identity = try operators.Identity.init(nodeProto) };
-        } else if (std.mem.eql(u8, op_type, "LeakyRelu")) {
-            return Op_union{ .leakyRelu = try operators.LeakyRelu.init(nodeProto) };
-        } else if (std.mem.eql(u8, op_type, "Log")) {
-            return Op_union{ .log = try operators.Log.init(nodeProto) };
-        } else if (std.mem.eql(u8, op_type, "MatMul")) {
-            return Op_union{ .matMul = try operators.MatMul.init(nodeProto) };
-        } else if (std.mem.eql(u8, op_type, "MaxPool")) {
-            return Op_union{ .maxPool = try operators.MaxPool.init(nodeProto) };
-        } else if (std.mem.eql(u8, op_type, "Min")) {
-            return Op_union{ .min = try operators.Min.init(nodeProto) };
-        } else if (std.mem.eql(u8, op_type, "Mul")) {
-            return Op_union{ .mul = try operators.Mul.init(nodeProto) };
-        } else if (std.mem.eql(u8, op_type, "Neg")) {
-            return Op_union{ .neg = try operators.Neg.init(nodeProto) };
-        } else if (std.mem.eql(u8, op_type, "NonMaxSuppression")) {
-            return Op_union{ .nonMaxSuppression = try operators.NonMaxSuppression.init(nodeProto) };
-        } else if (std.mem.eql(u8, op_type, "OneHot")) {
-            return Op_union{ .oneHot = try operators.OneHot.init(nodeProto) };
-        } else if (std.mem.eql(u8, op_type, "Pad")) {
-            return Op_union{ .pad = try operators.Pad.init(nodeProto) };
-        } else if (std.mem.eql(u8, op_type, "QGemm")) {
-            return Op_union{ .qgemm = try operators.QGemm.init(nodeProto) };
-        } else if (std.mem.eql(u8, op_type, "QLinearAdd")) {
-            return Op_union{ .qlinearadd = try operators.QLinearAdd.init(nodeProto) };
-        } else if (std.mem.eql(u8, op_type, "QLinearAveragePool")) {
-            return Op_union{ .qlinearaveragepool = try operators.QLinearAveragePool.init(nodeProto) };
-        } else if (std.mem.eql(u8, op_type, "QLinearConcat")) {
-            return Op_union{ .qlinearconcat = try operators.QLinearConcat.init(nodeProto) };
-        } else if (std.mem.eql(u8, op_type, "QLinearConv")) {
-            return Op_union{ .qlinearconv = try operators.QLinearConv.init(nodeProto) };
-        } else if (std.mem.eql(u8, op_type, "QLinearGlobalAveragePool")) {
-            return Op_union{ .qlinearglobalaveragepool = try operators.QLinearGlobalAveragePool.init(nodeProto) };
-        } else if (std.mem.eql(u8, op_type, "QLinearMatMul")) {
-            return Op_union{ .qlinearmatmul = try operators.QLinearMatMul.init(nodeProto) };
-        } else if (std.mem.eql(u8, op_type, "QLinearMul")) {
-            return Op_union{ .qlinearmul = try operators.QLinearMul.init(nodeProto) };
-        } else if (std.mem.eql(u8, op_type, "QLinearSoftmax")) {
-            return Op_union{ .qlinearsoftmax = try operators.QLinearSoftmax.init(nodeProto) };
-        } else if (std.mem.eql(u8, op_type, "QuantizeLinear")) {
-            return Op_union{ .quantizeLinear = try operators.QuantizeLinear.init(nodeProto) };
-        } else if (std.mem.eql(u8, op_type, "ReduceMean")) {
-            return Op_union{ .reduceMean = try operators.ReduceMean.init(nodeProto) };
-        } else if (std.mem.eql(u8, op_type, "Relu")) {
-            return Op_union{ .relu = try operators.Relu.init(nodeProto) };
-        } else if (std.mem.eql(u8, op_type, "Reshape")) {
-            return Op_union{ .reshape = try operators.Reshape.init(nodeProto) };
-        } else if (std.mem.eql(u8, op_type, "Resize")) {
-            return Op_union{ .resize = try operators.Resize.init(nodeProto) };
-        } else if (std.mem.eql(u8, op_type, "Shape")) {
-            return Op_union{ .shape = try operators.Shape.init(nodeProto) };
-        } else if (std.mem.eql(u8, op_type, "Sigmoid")) {
-            return Op_union{ .sigmoid = try operators.Sigmoid.init(nodeProto) };
-        } else if (std.mem.eql(u8, op_type, "Slice")) {
-            return Op_union{ .slice = try operators.Slice.init(nodeProto) };
-        } else if (std.mem.eql(u8, op_type, "Softmax")) {
-            return Op_union{ .softmax = try operators.Softmax.init(nodeProto) };
-        } else if (std.mem.eql(u8, op_type, "Split")) {
-            return Op_union{ .split = try operators.Split.init(nodeProto) };
-        } else if (std.mem.eql(u8, op_type, "Squeeze")) {
-            return Op_union{ .squeeze = try operators.Squeeze.init(nodeProto) };
-        } else if (std.mem.eql(u8, op_type, "Sqrt")) {
-            return Op_union{ .sqrt = try operators.Sqrt.init(nodeProto) };
-        } else if (std.mem.eql(u8, op_type, "Sub")) {
-            return Op_union{ .sub = try operators.Sub.init(nodeProto) };
-        } else if (std.mem.eql(u8, op_type, "TopK")) {
-            return Op_union{ .topK = try operators.TopK.init(nodeProto) };
-        } else if (std.mem.eql(u8, op_type, "Tanh")) {
-            return Op_union{ .tanh = try operators.Tanh.init(nodeProto) };
-        } else if (std.mem.eql(u8, op_type, "Transpose")) {
-            return Op_union{ .transpose = try operators.Transpose.init(nodeProto) };
-        } else if (std.mem.eql(u8, op_type, "Unsqueeze")) {
-            return Op_union{ .unsqueeze = try operators.Unsqueeze.init(nodeProto) };
-        } else {
-            std.debug.print("\n\nERROR: init() is not available for {s} operator!! \n Pay attention! It may be a fused operation\n", .{op_type});
-            return error.OpNotAvailable_for_init;
-        }
->>>>>>> 73c8cae7
     }
 
     pub fn get_output_shape(self: Op_union) ![]usize {
