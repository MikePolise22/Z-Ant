--- conflicted
+++ resolved
@@ -26,15 +26,9 @@
 pub fn quantizeLinear(
     comptime InputType: anytype,
     comptime OutputType: anytype,
-<<<<<<< HEAD
     x: *const Tensor(InputType), //T1
     y_scale: *const Tensor(InputType), //T2
     y_zero_point: ?*const Tensor(OutputType), //T3
-=======
-    x: *const Tensor(InputType),
-    y_scale: *const Tensor(f32),
-    y_zero_point: ?*const Tensor(OutputType),
->>>>>>> fee03889
     axis: i32,
     block_size: i32,
     // output_dtype: i32, only used when parsing, see IR_zant/op_union_operators/op_quantizeLinear
@@ -65,15 +59,9 @@
 pub inline fn quantizeLinear_lean(
     comptime InputType: anytype,
     comptime OutputType: anytype,
-<<<<<<< HEAD
     x: *Tensor(InputType), //T1
     y_scale: *Tensor(InputType), //T2
     y_zero_point: ?*Tensor(OutputType), //T3=T4
-=======
-    x: *const Tensor(InputType),
-    y_scale: *const Tensor(f32),
-    y_zero_point: ?*const Tensor(OutputType),
->>>>>>> fee03889
     axis: i32,
     block_size: i32,
     // output_dtype: i32, only used when parsing, see IR_zant/op_union_operators/op_quantizeLinear
@@ -115,11 +103,7 @@
             idx = 0;
         }
 
-<<<<<<< HEAD
-        const s: InputType = y_scale.data[idx];
-=======
         const s: OutputType = @as(OutputType, @intFromFloat(y_scale.data[idx]));
->>>>>>> fee03889
         const xf: InputType = @as(InputType, x.data[i]);
         const scaled = xf / @as(f32, @floatFromInt(s));
         var rounded = @round(scaled);
