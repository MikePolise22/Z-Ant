--- conflicted
+++ resolved
@@ -6,6 +6,10 @@
 const error_handler = zant.utils.error_handler;
 const TensorMathError = error_handler.TensorMathError;
 const TensorError = error_handler.TensorError;
+const Uops = zant.uops;
+const UOpBuilder = Uops.UOpBuilder;
+const DType = Uops.DType;
+const Any = Uops.Any;
 const Uops = zant.uops;
 const UOpBuilder = Uops.UOpBuilder;
 const DType = Uops.DType;
@@ -370,20 +374,12 @@
     b: *UOpBuilder,
     A_id: usize, // input-tensor SSA ids
     B_id: usize,
-<<<<<<< HEAD
     out_id: usize,
     out_shape: []const usize, // broadcasted shape
     strideA: []const usize, // per-dim strides (0 ⇒ broadcast)
     strideB: []const usize,
     out_dtype: DType, // promoted element type
 ) void { // returns id of result buffer
-=======
-    out_shape: []const usize, // broadcasted shape
-    strideA: []const isize, // per-dim strides (0 ⇒ broadcast)
-    strideB: []const isize,
-    out_dtype: DType, // promoted element type
-) usize { // returns id of result buffer
->>>>>>> 1ab86c6e
     // ── Set-up phase ────────────────────────────────────────────────────
     // _ = b.push(.SHAPE, .i32, &.{A_id}, null); // a_shape  (dbg only)
     // _ = b.push(.SHAPE, .i32, &.{B_id}, null); // b_shape  (dbg only)
@@ -392,11 +388,6 @@
 
     const id_viewB = b.push(.VIEW, out_dtype, &.{B_id}, Any{ .view_meta = .{ .shape = out_shape, .strides = strideB } });
 
-<<<<<<< HEAD
-=======
-    const id_outBuf = b.push(.DEFINE_GLOBAL, out_dtype, &.{}, Any{ .shape = out_shape });
-
->>>>>>> 1ab86c6e
     // ── Flat element loop ───────────────────────────────────────────────
     var nelem: usize = 1;
     for (out_shape) |d| nelem *= d;
@@ -412,18 +403,9 @@
 
     const id_add = b.push(.ADD, out_dtype, &.{ id_loadA, id_loadB }, null);
 
-<<<<<<< HEAD
     const id_gepO = b.push(.GEP, out_dtype, &.{ out_id, id_range }, Any{ .mem_info = .{ .base = out_id, .offset = 0, .stride = 1 } });
-=======
-    const id_gepO = b.push(.GEP, out_dtype, &.{ id_outBuf, id_range }, Any{ .mem_info = .{ .base = id_outBuf, .offset = 0, .stride = 1 } });
->>>>>>> 1ab86c6e
 
     _ = b.push(.STORE, out_dtype, &.{ id_gepO, id_add }, null);
 
     _ = b.push(.ENDRANGE, .bool, &.{id_range}, null);
-<<<<<<< HEAD
-=======
-
-    return id_outBuf; // SSA id of the output tensor
->>>>>>> 1ab86c6e
 }