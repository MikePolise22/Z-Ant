--- conflicted
+++ resolved
@@ -483,16 +483,13 @@
 pub const isSafe = logical_math_lib.isSafe;
 pub const equal = logical_math_lib.equal;
 
-<<<<<<< HEAD
 // --- pow
 const op_pow = @import("op_pow.zig");
 pub const pow = op_pow.pow;
 pub const pow_lean = op_pow.pow_lean;
-=======
+
 //---log
 const op_log = @import("op_log.zig");
-
 pub const log = op_log.log;
 pub const log_lean = op_log.log_lean;
-pub const get_log_output_shape = op_log.get_log_output_shape;
->>>>>>> 73c8cae7
+pub const get_log_output_shape = op_log.get_log_output_shape;