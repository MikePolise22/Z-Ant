--- conflicted
+++ resolved
@@ -108,30 +108,7 @@
 
             // used_input remember wich values of the input went into the output, .fromShape() initialize all to zero
             self.used_input = try self.used_input.fromShape(self.allocator, input.shape);
-
-<<<<<<< HEAD
-            // Computing output shape
-            // Valid for multidimensional Tensors
-            const outputTensorShape = try self.allocator.alloc(usize, input.shape.len);
-            for (0..input.shape.len - 2) |i| {
-                outputTensorShape[i] = input.shape[i];
-            }
-            const width = input.shape.len - 1;
-            const height = input.shape.len - 2;
-            outputTensorShape[height] = (input.shape[height] - self.kernel[0]) / self.stride[0]; //height of the output matrix
-            outputTensorShape[width] = (input.shape[width] - self.kernel[1]) / self.stride[1]; //width of the output matrix
-
-            //creating output tensor
-            self.output = tensor.Tensor(T).fromShape(self.allocator, &outputTensorShape);
-            defer self.allocator.free(outputTensorShape);
-
-            // TODO: continue the forward...
-            //
-            // Use used_input Tensor to keep track of the input values that passed the kernel filter.
-            // Structure the
-=======
             self.output = TensMath.pool_tensor(T, &self.input, &self.used_input, &self.kernel, &self.stride);
->>>>>>> 60f37c92
 
             return self.output;
         }
