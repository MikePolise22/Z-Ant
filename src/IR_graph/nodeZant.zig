const std = @import("std");
const zant = @import("../zant.zig");

const onnx = zant.onnx;
const allocator = zant.utils.allocator.allocator;
<<<<<<< HEAD
const Tensor = zant.core.Tensor;
const Op_union = @import("op_union/op_union.zig");
=======
const Tensor = zant.core.tensor.Tensor;
>>>>>>> 013157e2

//--- proto structure
const NodeProto = zant.onnx.NodeProto;
const TensorProto = zant.onnx.TensorProto;
const DataType = zant.onnx.DataType;

const utils = zant.utils;
pub const NodeZant = struct {
    name: ?[]const u8, //name of the node
    op_type: []const u8, //onnx name of the operation, see here: https://onnx.ai/onnx/operators/
    op: Op_union, // contains all the information of the operation
    next: std.ArrayList(*NodeZant), // points to the following nodes

    nodeProto: *NodeProto,
    ready: bool,

    /// Initializes a NodeZant instance starting from a NodeProto instance.
    pub fn init(nodeProto: *NodeProto) !NodeZant {
        return NodeZant{
            .name = nodeProto.name.?,
            .op_type = nodeProto.op_type,
            .op = Op_union.init(nodeProto),
            .next = try std.ArrayList(*NodeZant).init(allocator),
            .nodeProto = nodeProto,
            .ready = false,
        };
    }

    /// Deinitializes a NodeZant instance, freeing allocated resources.
    pub fn deinit(self: *NodeZant) void {
        self.next.deinit();
    }

    /// Adds a new node to the next list.
    pub fn add_next(self: *NodeZant, next_node: *NodeZant) !void {
        try self.next.append(next_node);
    }

    pub fn ProtoTensor2Tensor(T: type, proto: TensorProto) !Tensor(T) {
        // Type Check
        if (!isMatchingType(T, proto.data_type)) {
            return error.InvalidDataType;
        }

        // Allocate shape array
        var shape = try allocator.alloc(usize, proto.dims.len);
        for (proto.dims, 0..) |dim, i| {
            if (dim < 0) {
                return error.NegativeDimension;
            }
            shape[i] = @intCast(dim);
        }

        // Compute total size
        var size: usize = 1;
        for (shape) |dim| {
            size *= dim;
        }

        // Allocate data array
        var data = try allocator.alloc(T, size);
        // Fill data
        if (proto.raw_data) |raw| {
            // Fill from raw_data
            const needed_bytes = size * @sizeOf(T);
            if (raw.len != needed_bytes) {
                return error.RawDataSizeMismatch;
            }
        } else {
            // Fill from typed fields
            if (T == f32) {
                data = proto.float_data.?;
            }
            if (T == i32) {
                data = proto.int32_data.?;
            }
            if (T == i64) {
                data = proto.int64_data.?;
            }
            if (T == f64) {
                data = proto.double_data.?;
            }
        }

        // Return the Tensor
        return Tensor(T){
            .data = data,
            .size = size,
            .shape = shape,
            .allocator = &allocator,
        };
    }

    fn isMatchingType(comptime T: type, data_type: DataType) bool {
        return switch (data_type) {
            .FLOAT => T == f32,
            .INT32 => T == i32,
            .INT64 => T == i64,
            .DOUBLE => T == f64,
            .UINT64 => T == u64,
            .UINT16 => T == u16,
            else => false,
        };
    }
};<|MERGE_RESOLUTION|>--- conflicted
+++ resolved
@@ -3,12 +3,8 @@
 
 const onnx = zant.onnx;
 const allocator = zant.utils.allocator.allocator;
-<<<<<<< HEAD
-const Tensor = zant.core.Tensor;
+const Tensor = zant.core.tensor.Tensor;
 const Op_union = @import("op_union/op_union.zig");
-=======
-const Tensor = zant.core.tensor.Tensor;
->>>>>>> 013157e2
 
 //--- proto structure
 const NodeProto = zant.onnx.NodeProto;
